--- conflicted
+++ resolved
@@ -38,15 +38,10 @@
 
     force_list = []
 
-<<<<<<< HEAD
-    bonds = extraBonds
-    triplets = extraAngles
-=======
-    bonds = []
-    triplets = []
-    newchains = []
+
+    bonds = list(extraBonds)
+    triplets = list(extraAngles)
     
->>>>>>> 41aaeb5a
     for start, end, is_ring in chains:
         end = sim_object.N if (end is None) else end
         newchains.append((start, end, is_ring))
