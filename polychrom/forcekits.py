"""
Forcekits (new in polychrom)
----------------------------

The goal of the forcekits is two-fold. First, sometimes communication between forces is required. Since explicit is
better than implicit, according to The Zen of Python, we are trying to avoid communication between forces using
hidden variables (as done in openmm-polymer), and make it explicit. Forcekits are the tool to implement groups of
forces that go together, as to avoid hidden communication between forces. Second, some structures can be realized
using many different forces: e.g. polymer chain connectivity can be done using harmonic bond force, FENE bonds,
etc. Forcekits help avoid duplicating code, and allow swapping one force for another and keeping the
topology/geometry of the system the same

The only forcekit that we have now implements polymer chain connectivity. It then explicitly adds exclusions for all
the polymer bonds into the nonbonded force, without using hidden variables for communication between forces. It also
allows using any bond force, any angle force, and any nonbonded force, allowing for easy swapping of one force for
another without duplicating code.

"""

import numpy as np

from . import forces

def polymer_chains(
    sim_object,
    chains=[(0, None, False)],
    bond_force_func=forces.harmonic_bonds,
    bond_force_kwargs={"bondWiggleDistance": 0.05, "bondLength": 1.0},
    angle_force_func=forces.angle_force,
    angle_force_kwargs={"k": 0.05},
    nonbonded_force_func=forces.polynomial_repulsive,
    nonbonded_force_kwargs={"trunc": 3.0, "radiusMult": 1.0},
    except_bonds=True,
    extra_bonds=None,
    extra_triplets=None,
    override_checks=False,
):
    """Adds harmonic bonds connecting polymer chains

    Parameters
    ----------
    chains: list of tuples
        The list of chains in format [(start, end, isRing)]. The particle
        range should be semi-open, i.e. a chain (0,3,0) links
        the particles 0, 1 and 2. If bool(isRing) is True than the first
        and the last particles of the chain are linked into a ring.
        The default value links all particles of the system into one chain.

    except_bonds : bool
        If True then do not calculate non-bonded forces between the
        particles connected by a bond. True by default.

    extra_bonds : None or list
        [(i,j)] list of extra bonds. Same for extra_triplets.

    override_checks: bool
        If True then do not check that all monomers are a member of exactly
        one chain. False by default. Note that overriding checks does not
        get automatically "passed on" to bond/angle force functions so you
        may need to specify override_checks=True in the respective kwargs
        as well.
    """

    force_list = []

    bonds = (
        []
        if ((extra_bonds is None) or len(extra_bonds) == 0)
        else [tuple(b) for b in extra_bonds]
    )
    triplets = extra_triplets if extra_triplets else []
    newchains = []

    for start, end, is_ring in chains:
        end = sim_object.N if (end is None) else end
        newchains.append((start, end, is_ring))

        bonds += [(j, j + 1) for j in range(start, end - 1)]
        triplets += [(j - 1, j, j + 1) for j in range(start + 1, end - 1)]

        if is_ring:
            bonds.append((start, end - 1))
            triplets.append((int(end - 2), int(end - 1), int(start)))
            triplets.append((int(end - 1), int(start), int(start + 1)))

    # check that all monomers are a member of exactly one chain
    if not override_checks:
        num_chains_for_monomer = np.zeros(sim_object.N, dtype=int)
        for chain in newchains:
            start, end, _ = chain
            num_chains_for_monomer[start:end] += 1

        errs = np.where(num_chains_for_monomer != 1)[0]
        if len(errs) != 0:
            raise ValueError(
                f"Monomer {errs[0]} is a member of {num_chains_for_monomer[errs[0]]} chains. "
                f"Set override_checks=True to override this check."
            )

    report_dict = {
        "chains": np.array(newchains, dtype=int),
        "bonds": np.array(bonds, dtype=int),
        "angles": np.array(triplets),
    }
    for reporter in sim_object.reporters:
        reporter.report("forcekit_polymer_chains", report_dict)

    if bond_force_func is not None:
        force_list.append(bond_force_func(sim_object, bonds, **bond_force_kwargs))

    if angle_force_func is not None:
        force_list.append(angle_force_func(sim_object, triplets, **angle_force_kwargs))

    if nonbonded_force_func is not None:
        nb_force = nonbonded_force_func(sim_object, **nonbonded_force_kwargs)

        if except_bonds:
            exc = list(set([tuple(i) for i in np.sort(np.array(bonds), axis=1)]))
            if hasattr(nb_force, "addException"):
                print("Exclude neighbouring chain particles from {}".format(nb_force.name))
                for pair in exc:
                    nb_force.addException(int(pair[0]), int(pair[1]), 0, 0, 0, True)

                num_exc = nb_force.getNumExceptions()

            # The built-in LJ nonbonded force uses "exclusions" instead of "exceptions"
            elif hasattr(nb_force, "addExclusion"):
<<<<<<< HEAD
                print(
                    "Exclude neighbouring chain particles from {}".format(nb_force.name)
                )
                nb_force.createExclusionsFromBonds(
                    [(int(b[0]), int(b[1])) for b in bonds], int(except_bonds)
                )
=======
                print("Exclude neighbouring chain particles from {}".format(nb_force.name))
                nb_force.createExclusionsFromBonds([(int(b[0]), int(b[1])) for b in bonds], int(except_bonds))
>>>>>>> 0541fa2b
                # for pair in exc:
                #     nb_force.addExclusion(int(pair[0]), int(pair[1]))
                num_exc = nb_force.getNumExclusions()

            print("Number of exceptions:", num_exc)

        force_list.append(nb_force)

    return force_list<|MERGE_RESOLUTION|>--- conflicted
+++ resolved
@@ -20,6 +20,7 @@
 import numpy as np
 
 from . import forces
+
 
 def polymer_chains(
     sim_object,
@@ -63,11 +64,7 @@
 
     force_list = []
 
-    bonds = (
-        []
-        if ((extra_bonds is None) or len(extra_bonds) == 0)
-        else [tuple(b) for b in extra_bonds]
-    )
+    bonds = [] if ((extra_bonds is None) or len(extra_bonds) == 0) else [tuple(b) for b in extra_bonds]
     triplets = extra_triplets if extra_triplets else []
     newchains = []
 
@@ -125,17 +122,8 @@
 
             # The built-in LJ nonbonded force uses "exclusions" instead of "exceptions"
             elif hasattr(nb_force, "addExclusion"):
-<<<<<<< HEAD
-                print(
-                    "Exclude neighbouring chain particles from {}".format(nb_force.name)
-                )
-                nb_force.createExclusionsFromBonds(
-                    [(int(b[0]), int(b[1])) for b in bonds], int(except_bonds)
-                )
-=======
                 print("Exclude neighbouring chain particles from {}".format(nb_force.name))
                 nb_force.createExclusionsFromBonds([(int(b[0]), int(b[1])) for b in bonds], int(except_bonds))
->>>>>>> 0541fa2b
                 # for pair in exc:
                 #     nb_force.addExclusion(int(pair[0]), int(pair[1]))
                 num_exc = nb_force.getNumExclusions()
