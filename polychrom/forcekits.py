"""
Forcekits (new in polychrom)
----------------------------

The goal of the forcekits is two-fold. First, sometimes communication between forces is required. Since explicit is
better than implicit, according to The Zen of Python, we are trying to avoid communication between forces using
hidden variables (as done in openmm-polymer), and make it explicit. Forcekits are the tool to implement groups of
forces that go together, as to avoid hidden communication between forces. Second, some structures can be realized
using many different forces: e.g. polymer chain connectivity can be done using harmonic bond force, FENE bonds,
etc. Forcekits help avoid duplicating code, and allow swapping one force for another and keeping the
topology/geometry of the system the same

The only forcekit that we have now implements polymer chain connectivity. It then explicitly adds exclusions for all
the polymer bonds into the nonbonded force, without using hidden variables for communication between forces. It also
allows using any bond force, any angle force, and any nonbonded force, allowing for easy swapping of one force for
another without duplicating code.

"""

import numpy as np

from . import forces

def polymer_chains(
    sim_object,
    chains=[(0, None, False)],
    bond_force_func=forces.harmonic_bonds,
    bond_force_kwargs={"bondWiggleDistance": 0.05, "bondLength": 1.0},
    angle_force_func=forces.angle_force,
    angle_force_kwargs={"k": 0.05},
    nonbonded_force_func=forces.polynomial_repulsive,
    nonbonded_force_kwargs={"trunc": 3.0, "radiusMult": 1.0},
    except_bonds=True,
    extra_bonds=None,
    extra_triplets=None,
    override_checks=False,
):
    """Adds harmonic bonds connecting polymer chains

    Parameters
    ----------
    chains: list of tuples
        The list of chains in format [(start, end, isRing)]. The particle
        range should be semi-open, i.e. a chain (0,3,0) links
        the particles 0, 1 and 2. If bool(isRing) is True than the first
        and the last particles of the chain are linked into a ring.
        The default value links all particles of the system into one chain.

    except_bonds : bool
        If True then do not calculate non-bonded forces between the
        particles connected by a bond. True by default.

    extra_bonds : None or list
        [(i,j)] list of extra bonds. Same for extra_triplets.

    override_checks: bool
        If True then do not check that all monomers are a member of exactly
        one chain. False by default. Note that overriding checks does not
        get automatically "passed on" to bond/angle force functions so you
        may need to specify override_checks=True in the respective kwargs
        as well.
    """

    force_list = []

    bonds = (
        [] if ((extra_bonds is None) or len(extra_bonds) == 0) else [tuple(b) for b in extra_bonds]
    )
    triplets = extra_triplets if extra_triplets else []
    newchains = []

    for start, end, is_ring in chains:
        end = sim_object.N if (end is None) else end
        newchains.append((start, end, is_ring))

        bonds += [(j, j + 1) for j in range(start, end - 1)]
        triplets += [(j - 1, j, j + 1) for j in range(start + 1, end - 1)]

        if is_ring:
            bonds.append((start, end - 1))
            triplets.append((int(end - 2), int(end - 1), int(start)))
            triplets.append((int(end - 1), int(start), int(start + 1)))

    # check that all monomers are a member of exactly one chain
    if not override_checks:
        num_chains_for_monomer = np.zeros(sim_object.N, dtype=int)
        for chain in newchains:
            start, end, _ = chain
            num_chains_for_monomer[start:end] += 1

        errs = np.where(num_chains_for_monomer != 1)[0]
        if len(errs) != 0:
            raise ValueError(
<<<<<<< HEAD
                f"Monomer {errs[0]} is a member of {num_chains_for_monomer[errs[0]]} chains. Set"
                " override_checks=True to override this check."
=======
                f"Monomer {errs[0]} is a member of {num_chains_for_monomer[errs[0]]} chains. "
                f"Set override_checks=True to override this check."
>>>>>>> a466f927
            )

    report_dict = {
        "chains": np.array(newchains, dtype=int),
        "bonds": np.array(bonds, dtype=int),
        "angles": np.array(triplets),
    }
    for reporter in sim_object.reporters:
        reporter.report("forcekit_polymer_chains", report_dict)

    if bond_force_func is not None:
        force_list.append(bond_force_func(sim_object, bonds, **bond_force_kwargs))

    if angle_force_func is not None:
        force_list.append(angle_force_func(sim_object, triplets, **angle_force_kwargs))

    if nonbonded_force_func is not None:
        nb_force = nonbonded_force_func(sim_object, **nonbonded_force_kwargs)

        if except_bonds:
            exc = list(set([tuple(i) for i in np.sort(np.array(bonds), axis=1)]))
            if hasattr(nb_force, "addException"):
                print("Exclude neighbouring chain particles from {}".format(nb_force.name))
                for pair in exc:
                    nb_force.addException(int(pair[0]), int(pair[1]), 0, 0, 0, True)

                num_exc = nb_force.getNumExceptions()

            # The built-in LJ nonbonded force uses "exclusions" instead of "exceptions"
            elif hasattr(nb_force, "addExclusion"):
                print("Exclude neighbouring chain particles from {}".format(nb_force.name))
<<<<<<< HEAD
                nb_force.createExclusionsFromBonds(
                    [(int(b[0]), int(b[1])) for b in bonds], int(except_bonds)
                )
=======
                nb_force.createExclusionsFromBonds([(int(b[0]), int(b[1])) for b in bonds], int(except_bonds))
>>>>>>> a466f927
                # for pair in exc:
                #     nb_force.addExclusion(int(pair[0]), int(pair[1]))
                num_exc = nb_force.getNumExclusions()

            print("Number of exceptions:", num_exc)

        force_list.append(nb_force)

    return force_list<|MERGE_RESOLUTION|>--- conflicted
+++ resolved
@@ -91,13 +91,8 @@
         errs = np.where(num_chains_for_monomer != 1)[0]
         if len(errs) != 0:
             raise ValueError(
-<<<<<<< HEAD
-                f"Monomer {errs[0]} is a member of {num_chains_for_monomer[errs[0]]} chains. Set"
-                " override_checks=True to override this check."
-=======
                 f"Monomer {errs[0]} is a member of {num_chains_for_monomer[errs[0]]} chains. "
                 f"Set override_checks=True to override this check."
->>>>>>> a466f927
             )
 
     report_dict = {
@@ -129,13 +124,7 @@
             # The built-in LJ nonbonded force uses "exclusions" instead of "exceptions"
             elif hasattr(nb_force, "addExclusion"):
                 print("Exclude neighbouring chain particles from {}".format(nb_force.name))
-<<<<<<< HEAD
-                nb_force.createExclusionsFromBonds(
-                    [(int(b[0]), int(b[1])) for b in bonds], int(except_bonds)
-                )
-=======
                 nb_force.createExclusionsFromBonds([(int(b[0]), int(b[1])) for b in bonds], int(except_bonds))
->>>>>>> a466f927
                 # for pair in exc:
                 #     nb_force.addExclusion(int(pair[0]), int(pair[1]))
                 num_exc = nb_force.getNumExclusions()
