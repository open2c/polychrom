"""

Detailed description of forces in polychrom
-------------------------------------------

This module defines forces commonly used in polychrom. Most forces are implemented using custom forces in openmm. The
force equations were generally derived such that the force and the first derivative both go to zero at the cutoff
radius.

Parametrization of bond forces
******************************

Most of the bond forces are parametrized using two parametrs: bondLength and bondWiggleDistance. The parameter
*bondLength* is length of the bond at rest, while *bondWiggleDistance* is the estension of the bond at which energy
reaches 1kT.

Note that the actual standard deviation of the bond length is bondWiggleDistance/sqrt(2) for a harmonic bond force,
and is bondWiggleDistance*sqrt(2) for constant force bonds, so if you are switching from harmonic bonds to constant
force, you may choose to decrease the wiggleDistance by a factor of 2.




Note on energy equations
************************

Energy  equations are passed as strings to one of the OpenMM customXXXForce class (e.g. customNonbondedForce). Note
two things. First, sub-equations are separated by semicolon, and are evaluated "bottom up", last equation first.
Second, equations seem much more scary than they actually are (see below).

All energy equations have to be continuous, and we strongly believe that the first derivative has to be continuous as
well. As a result, all equations were carefully crafted to be smooth functions. This makes things more complicated.
For example, a simple "k * abs(x-x0)" becomes "k * (sqrt((x-x0)^2 + a^2) - a)" where a is a small number (defined to
be 0.01 for example).

All energy equations have to be calculatable in single precision. Any rounding error will throw you off. For example,
you should never have sqrt(A - B) where A and B are expressions, and A >= B. Because by chance, due to rounding,
you may and up with A slightly less than B, and you will receive NaN, and the whole simulation will blow up.
Similarly, atan(very_large_number), while defined mathematically, could easily become NaN, because very_large_number
may be larger than the largest allowable float.

Note that basically all nonbonded forces were written before OpenMM introduced a switching function
http://docs.openmm.org/latest/api-python/generated/simtk.openmm.openmm.CustomNonbondedForce.html Therefore,
we always manually sticth the value and the first derivative of the force to be 0 at the cutoff distance. For custom
user-defined forces, it may be better to use switching function instead. This does not apply to custom
external forces, there stitching is still necessary.

Force equations don't have "if" statements, but it is possible to avoid them where they would be normally used. For
example,  "if a: b= b0 + c" can be replaced with  "b = b0 + c * delta(a)". Similarly "f(r) if r < r0; 0 otherwise" is
just "f(r) * step(r0 - r)". These examples appear frequently in the forces that we have. One of the finest examples
of crafting complex forces with on-the-fly generation of force equation is in
:py:func:`polychrom.forces.heteropolymer_SSW`. One of the best examples of optimizing complex forces using
polynomials is in :py:func:`polychrom.forces.polynomial_repulsive`.

"""

import itertools
import re
import warnings
from collections.abc import Iterable
import hoomd
import numpy as np

try:
    import openmm
except Exception:
    import simtk.openmm as openmm

import simtk.unit


def _prepend_force_name_to_params(force):
    """
<<<<<<< HEAD
    This function is called by :py:mod:`polychrom.simulation.Simulation.add_force` method.
    It's goal is to avoid using the same names of global parameters defined in different forces.
    To this end, it modifies names of parameters of each force to start with the force name,
    which should be unique.
=======
    This function is called by :py:mod:`polychrom.simulation.Simulation.add_force` method. It's goal is to avoid
    using the same names of global parameters defined in different forces. To this end, it modifies names of
    parameters of each force to start with the force name, which should be unique.
>>>>>>> a466f927
    """
    if not hasattr(force, "getEnergyFunction"):
        return

    energy = force.getEnergyFunction()
    if hasattr(force, "getNumGlobalParameters"):
        for i in range(force.getNumGlobalParameters()):
            old_name = force.getGlobalParameterName(i)
            new_name = force.name + "_" + old_name
            force.setGlobalParameterName(i, new_name)
            energy = re.sub(r"(?<!\w)" + f"{old_name}" + r"(?!\w)", new_name, energy)

    force.setEnergyFunction(energy)


def _check_bonds(bonds, N):
    # check for repeating bond
    if len(set(bonds)) != len(bonds):
        for bond in set(bonds):
            bonds.remove(bond)

        raise ValueError(f"Bonds {bonds} are repeated. Set override_checks=True to override this check.")

    # check that all monomers make at least one bond
    monomer_not_in_bond = ~np.zeros(N).astype(bool)
    bonds_arr = np.array(bonds)
    monomer_not_in_bond[bonds_arr.reshape(-1)] = False
    if monomer_not_in_bond.any():
        raise ValueError(
<<<<<<< HEAD
            f"Monomers {np.where(monomer_not_in_bond)[0]} are not in any bonds. Set"
            " override_checks=True to override this check."
=======
            f"Monomers {np.where(monomer_not_in_bond)[0]} are not in any bonds."
            "Set override_checks=True to override this check."
>>>>>>> a466f927
        )

    # check that no bonds of the form (i, i) exist
    if (bonds_arr[:, 0] == bonds_arr[:, 1]).any():
        index = np.where(bonds_arr[:, 0] == bonds_arr[:, 1])[0]
        raise ValueError(
            f"Bonds {bonds_arr[index].tolist()} are self-bonds. Set override_checks=True to"
            " override this check."
        )


def _check_angle_bonds(triplets):
    # check that triplets are unique
    if len(set(triplets)) != len(triplets):
        for triplet in set(triplets):
            triplets.remove(triplet)

        raise ValueError(f"Triplets {triplets} are repeated. Set override_checks=True to override this check.")

    # check that no triplet of the form (i, i, j) exists
    # check that no bonds of the form (i, i) exist
    triplet_arr = np.array(triplets)
    err_condition = (
        (triplet_arr[:, 0] == triplet_arr[:, 1])
        | (triplet_arr[:, 0] == triplet_arr[:, 2])
        | (triplet_arr[:, 1] == triplet_arr[:, 2])
    )
    if err_condition.any():
        index = np.where(err_condition)[0]
        raise ValueError(
<<<<<<< HEAD
            f"Triplets {triplet_arr[index].tolist()} contain monomers with the same index. Set"
            " override_checks=True to override this check."
=======
            f"Triplets {triplet_arr[index].tolist()} contain monomers with the same index. "
            "Set override_checks=True to override this check."
>>>>>>> a466f927
        )


def _to_array_1d(scalar_or_array, arrlen, dtype=float):
    """
    A helper function for writing forces that can accept either a single parameter,
    or an array of per-particle parameters.
    If passed a scalar, it converts it to an array of the length arrlen.
    If passed an iterable, it verifies that its length equals to arrlen, and
    returns a numpy array.
    """
    if not hasattr(scalar_or_array, "__iter__"):
        outarr = np.full(arrlen, scalar_or_array, dtype)
    else:
        outarr = np.asarray(scalar_or_array, dtype=dtype)

    if len(outarr) != arrlen:
        raise ValueError("The length of the array differs from the expected one!")

    return outarr


def harmonic_bonds(
    sim_object,
    bonds,
    bondWiggleDistance=0.05,
    bondLength=1.0,
    name="harmonic_bonds",
    override_checks=False,
):
    """Adds harmonic bonds.

    Bonds are parametrized in the following way.

    * A length of a bond at rest is `bondLength`
    * Bond energy equal to 1kT at bondWiggleDistance

    Note that bondWiggleDistance is not the standard deviation of the bond extension:
    that is actually smaller by a factor of sqrt(2).


    Parameters
    ----------

    bonds : iterable of (int, int)
        Pairs of particle indices to be connected with a bond.
    bondWiggleDistance : float or iterable of float
        Distance at which bond energy equals kT.
        Can be provided per-particle.
        If 0 then set k=0.
    bondLength : float or iterable of float
        The length of the bond.
        Can be provided per-particle.
    override_checks: bool
        If True then do not check that no bonds are repeated.
        False by default.
    """

    # check for repeated bonds
    if not override_checks:
        _check_bonds(bonds, sim_object.N)
    if sim_object.backend == "openmm":
        force = openmm.HarmonicBondForce()
    else:
        force = hoomd.md.bond.Harmonic()

        try:
            ntypes = len(sim_object.system.bonds.types)
            sim_object.system.bonds.types.append(name)
            sim_object.system.bonds.N += len(bonds)
            sim_object.system.bonds.typeid += [ntypes] * len(bonds)

        except TypeError or AttributeError:
            ntypes = 0
            sim_object.system.bonds.types = [name]
            sim_object.system.bonds.N += len(bonds)
            sim_object.system.bonds.typeid = [ntypes] * len(bonds)
            sim_object.system.bonds.group = []

    force.name = name

    bondLength = _to_array_1d(bondLength, len(bonds)) * sim_object.length_scale
    bondWiggleDistance = _to_array_1d(bondWiggleDistance, len(bonds)) * sim_object.length_scale

    # using kbondScalingFactor because force accepts parameters with units
    kbond = sim_object.kbondScalingFactor / (bondWiggleDistance**2)
    kbond[bondWiggleDistance == 0] = 0

    if sim_object.backend == "hoomd":
        force.params[name] = dict(k=kbond[0], r0=bondLength[0])
    for bond_idx, (i, j) in enumerate(bonds):
        if (i >= sim_object.N) or (j >= sim_object.N):
            raise ValueError(
<<<<<<< HEAD
                "\nCannot add bond with monomers %d,%d thatare beyound the polymer length %d"
                % (i, j, sim_object.N)
            )
        if sim_object.backend == "openmm":
            force.addBond(int(i), int(j), float(bondLength[bond_idx]), float(kbond[bond_idx]))
        else:
            sim_object.system.bonds.group.append((i, j))
=======
                "\nCannot add bond with monomers %d,%d that" "are beyound the polymer length %d" % (i, j, sim_object.N)
            )

        force.addBond(int(i), int(j), float(bondLength[bond_idx]), float(kbond[bond_idx]))
>>>>>>> a466f927

    return force


def constant_force_bonds(
    sim_object,
    bonds,
    bondWiggleDistance=0.05,
    bondLength=1.0,
    quadraticPart=0.02,
    name="abs_bonds",
    override_checks=False,
):
    """

    Constant force bond force. Energy is roughly linear with estension
    after r=quadraticPart; before it is quadratic to make sure the force
    is differentiable.

    Force is parametrized using the same approach as bond force:
    it reaches U=kT at extension = bondWiggleDistance

    Note that, just as with bondForce, mean squared extension
    is actually larger than wiggleDistance by sqrt(2) factor.

    Parameters
    ----------

    bonds : iterable of (int, int)
        Pairs of particle indices to be connected with a bond.
    bondWiggleDistance : float
        Displacement at which bond energy equals 1 kT.
        Can be provided per-particle.
    bondLength : float
        The length of the bond.
        Can be provided per-particle.
    override_checks: bool
        If True then do not check that no bonds are repeated.
        False by default.
    """

    # check for repeated bonds
    if not override_checks:
        _check_bonds(bonds, sim_object.N)

<<<<<<< HEAD
    energy = f"(1. / wiggle) * univK * (sqrt((r-r0 * conlen)*  (r - r0 * conlen) + a * a) - a)"
=======
    energy = "(1. / wiggle) * univK * (sqrt((r-r0 * conlen) * (r - r0 * conlen) + a * a) - a)"
>>>>>>> a466f927
    force = openmm.CustomBondForce(energy)
    force.name = name

    force.addPerBondParameter("wiggle")
    force.addPerBondParameter("r0")
    force.addGlobalParameter("univK", sim_object.kT / sim_object.conlen)
    force.addGlobalParameter("a", quadraticPart * sim_object.conlen)
    force.addGlobalParameter("conlen", sim_object.conlen)

    bondLength = _to_array_1d(bondLength, len(bonds)) * sim_object.length_scale
    bondWiggleDistance = _to_array_1d(bondWiggleDistance, len(bonds)) * sim_object.length_scale

    for bond_idx, (i, j) in enumerate(bonds):
        if (i >= sim_object.N) or (j >= sim_object.N):
            raise ValueError(
<<<<<<< HEAD
                "\nCannot add bond with monomers %d,%d thatare beyound the polymer length %d"
                % (i, j, sim_object.N)
=======
                "\nCannot add bond with monomers %d,%d that" "are beyound the polymer length %d" % (i, j, sim_object.N)
>>>>>>> a466f927
            )

        force.addBond(
            int(i),
            int(j),
            [float(bondWiggleDistance[bond_idx]), float(bondLength[bond_idx])],
        )

    return force


def angle_force(sim_object, triplets, k=1.5, theta_0=np.pi, name="angle", override_checks=False):
    """Adds harmonic angle bonds. k specifies energy in kT at one radian
    If k is an array, it has to be of the length N.
    Xth value then specifies stiffness of the angle centered at
    monomer number X.
    Values for ends of the chain will be simply ignored.

    Parameters
    ----------

    k : float or list of length N
        Stiffness of the bond.
        If list, then determines the stiffness of the i-th triplet
        Potential is k * alpha^2 * 0.5 * kT

    theta_0 : float or list of length N
              Equilibrium angle of the bond. By default it is np.pi.

    override_checks: bool
        If True then do not check that no bonds are repeated.
        False by default.
    """

    # check for repeated triplets
    if not override_checks:
        _check_angle_bonds(triplets)

    k = _to_array_1d(k, len(triplets))
    theta_0 = _to_array_1d(theta_0, len(triplets))

    energy = "kT*angK * (theta - angT0) * (theta - angT0) * (0.5)"
    force = openmm.CustomAngleForce(energy)
    force.name = name

    force.addGlobalParameter("kT", sim_object.kT)
    force.addPerAngleParameter("angK")
    force.addPerAngleParameter("angT0")

    for triplet_idx, (p1, p2, p3) in enumerate(triplets):
        force.addAngle(
            int(p1),
            int(p2),
            int(p3),
            (float(k[triplet_idx]), float(theta_0[triplet_idx])),
        )

    return force

    # check for repeated bonds
    if not override_checks:
        _check_bonds(bonds, sim_object.N)
    if sim_object.backend == "openmm":
        force = openmm.HarmonicBondForce()
    else:
        force = hoomd.md.bond.Harmonic()

<<<<<<< HEAD
        try:
            ntypes = len(sim_object.system.bonds.types)
            sim_object.system.bonds.types.append(name)
            sim_object.system.bonds.N += len(bonds)
            sim_object.system.bonds.typeid += [ntypes] * len(bonds)

        except TypeError or AttributeError:

            ntypes = 0
            sim_object.system.bonds.types = [name]
            sim_object.system.bonds.N += len(bonds)
            sim_object.system.bonds.typeid = [ntypes] * len(bonds)
            sim_object.system.bonds.group = []

    force.name = name

    bondLength = _to_array_1d(bondLength, len(bonds)) * sim_object.length_scale
    bondWiggleDistance = _to_array_1d(bondWiggleDistance, len(bonds)) * sim_object.length_scale

    # using kbondScalingFactor because force accepts parameters with units
    kbond = sim_object.kbondScalingFactor / (bondWiggleDistance**2)
    kbond[bondWiggleDistance == 0] = 0

    if sim_object.backend == "hoomd":
        force.params[name] = dict(k=kbond, r0=bondLength)

    for bond_idx, (i, j) in enumerate(bonds):
        if (i >= sim_object.N) or (j >= sim_object.N):
            raise ValueError(
                "\nCannot add bond with monomers %d,%d thatare beyound the polymer length %d"
                % (i, j, sim_object.N)
            )
        if sim_object.backend == "openmm":
            force.addBond(int(i), int(j), float(bondLength[bond_idx]), float(kbond[bond_idx]))
        else:
            sim_object.system.bonds.group.append((i, j))

    return force


=======
>>>>>>> a466f927
def polynomial_repulsive(sim_object, trunc=3.0, radiusMult=1.0, name="polynomial_repulsive"):
    """This is a simple polynomial repulsive potential. It has the value
    of `trunc` at zero, stays flat until 0.6-0.7 and then drops to zero
    together with its first derivative at r=1.0.

    See the gist below with an example of the potential.
    https://gist.github.com/mimakaev/0327bf6ffe7057ee0e0625092ec8e318

    Parameters
    ----------

    trunc : float
        the energy value around r=0

    """
    radius = sim_object.conlen * radiusMult
    nbCutOffDist = radius
    if sim_object.backend == "openmm":
        repul_energy = (
            "rsc12 * (rsc2 - 1.0) * REPe / emin12 + REPe;"
            "rsc12 = rsc4 * rsc4 * rsc4;"
            "rsc4 = rsc2 * rsc2;"
            "rsc2 = rsc * rsc;"
            "rsc = r / REPsigma * rmin12;"
        )

        force = openmm.CustomNonbondedForce(repul_energy)

        force.addGlobalParameter("REPe", trunc * sim_object.kT)
        force.addGlobalParameter("REPsigma", radius)
        # Coefficients for x^8*(x*x-1)
        # force.addGlobalParameter('emin12', 256.0 / 3125.0)
        # force.addGlobalParameter('rmin12', 2.0 / np.sqrt(5.0))
        # Coefficients for x^12*(x*x-1)
        force.addGlobalParameter("emin12", 46656.0 / 823543.0)
        force.addGlobalParameter("rmin12", np.sqrt(6.0 / 7.0))
        for _ in range(sim_object.N):
            force.addParticle(())
        force.setCutoffDistance(nbCutOffDist)
        force.name = name
    else:
        typecomps = itertools.combinations(sim_object.system.particles.types, 2)
        if sim_object.kwargs["integrator"].lower() == "dpd":
            for i, j in typecomps:
                sim_object.dpd.params[(i, j)] = dict(
                    A=trunc * sim_object.kT.value_in_unit(simtk.unit.kilojoule_per_mole),
                    gamma=sim_object.kwargs["mass"] * sim_object.kwargs["collision_rate"],
                )
            force = sim_object.dpd
            force.name = None
        else:
            sim_object.nl = hoomd.md.nlist.Cell(0.4)
            sim_object.dpd = hoomd.md.pair.DPDConservative(
                default_r_cut=1.0,
                nlist=sim_object.nl,
            )
            sim_object.dpd.params.default = dict(
                A=trunc * sim_object.kT.value_in_unit(simtk.unit.kilojoule_per_mole),
            )
            force = sim_object.dpd
            force.name = name

    return force


def smooth_square_well(
    sim_object,
    repulsionEnergy=3.0,
    repulsionRadius=1.0,
    attractionEnergy=0.5,
    attractionRadius=2.0,
    name="smooth_square_well",
):
    """
    This is a simple and fast polynomial force that looks like a smoothed
    version of the square-well potential. The energy equals `repulsionEnergy`
    around r=0, stays flat until 0.6-0.7, then drops to zero together
    with its first derivative at r=1.0. After that it drop down to
    `attractionEnergy` and gets back to zero at r=`attractionRadius`.

    The energy function is based on polynomials of 12th power. Both the
    function and its first derivative is continuous everywhere within its
    domain and they both get to zero at the boundary.

    Parameters
    ----------

    repulsionEnergy: float
        the heigth of the repulsive part of the potential.
        E(0) = `repulsionEnergy`
    repulsionRadius: float
        the radius of the repulsive part of the potential.
        E(`repulsionRadius`) = 0,
        E'(`repulsionRadius`) = 0
    attractionEnergy: float
        the depth of the attractive part of the potential.
        E(`repulsionRadius`/2 + `attractionRadius`/2) = `attractionEnergy`
    attractionRadius: float
        the radius of the attractive part of the potential.
        E(`attractionRadius`) = 0,
        E'(`attractionRadius`) = 0
    """
    nbCutOffDist = sim_object.conlen * attractionRadius
    energy = (
        "step(REPsigma - r) * Erep + step(r - REPsigma) * Eattr;"
        ""
        "Erep = rsc12 * (rsc2 - 1.0) * REPe / emin12 + REPe;"
        "rsc12 = rsc4 * rsc4 * rsc4;"
        "rsc4 = rsc2 * rsc2;"
        "rsc2 = rsc * rsc;"
        "rsc = r / REPsigma * rmin12;"
        ""
        "Eattr = - rshft12 * (rshft2 - 1.0) * ATTRe / emin12 - ATTRe;"
        "rshft12 = rshft4 * rshft4 * rshft4;"
        "rshft4 = rshft2 * rshft2;"
        "rshft2 = rshft * rshft;"
        "rshft = (r - REPsigma - ATTRdelta) / ATTRdelta * rmin12"
    )

    force = openmm.CustomNonbondedForce(energy)
    force.name = name

    force.addGlobalParameter("REPe", repulsionEnergy * sim_object.kT)
    force.addGlobalParameter("REPsigma", repulsionRadius * sim_object.conlen)

    force.addGlobalParameter("ATTRe", attractionEnergy * sim_object.kT)
    force.addGlobalParameter("ATTRdelta", sim_object.conlen * (attractionRadius - repulsionRadius) / 2.0)
    # Coefficients for the minimum of x^12*(x*x-1)
    force.addGlobalParameter("emin12", 46656.0 / 823543.0)
    force.addGlobalParameter("rmin12", np.sqrt(6.0 / 7.0))

    for _ in range(sim_object.N):
        force.addParticle(())

    force.setCutoffDistance(nbCutOffDist)

    return force


def selective_SSW(
    sim_object,
    stickyParticlesIdxs,
    extraHardParticlesIdxs,
    repulsionEnergy=3.0,  # base repulsion energy for **all** particles
    repulsionRadius=1.0,
    attractionEnergy=3.0,  # base attraction energy for **all** particles
    attractionRadius=1.5,
    selectiveRepulsionEnergy=20.0,  # **extra** repulsive energy for **extraHard** particles
    selectiveAttractionEnergy=1.0,  # **extra** attractive energy for **sticky** particles
    name="selective_SSW",
):
    """
    This is a simple and fast polynomial force that looks like a smoothed
    version of the square-well potential. The energy equals `repulsionEnergy`
    around r=0, stays flat until 0.6-0.7, then drops to zero together
    with its first derivative at r=1.0. After that it drop down to
    `attractionEnergy` and gets back to zero at r=`attractionRadius`.

    The energy function is based on polynomials of 12th power. Both the
    function and its first derivative is continuous everywhere within its
    domain and they both get to zero at the boundary.

    This is a tunable version of SSW:
    a) You can specify the set of "sticky" particles. The sticky particles
    are attracted only to other sticky particles.
    b) You can **smultaneously** select a subset of particles and make them "extra hard".


    This force was used two-ways. First was to make a small subset of particles very sticky.
    In that case, it is advantageous to make the sticky particles and their neighbours
    "extra hard" and thus prevent the system from collapsing.

    Another useage is to induce phase separation by making all B monomers sticky. In that case,
    extraHard particles may not be needed at all, because the system would not collapse on iteslf.

    Parameters
    ----------

    stickyParticlesIdxs: list of int
        the list of indices of the "sticky" particles. The sticky particles
        are attracted to each other with extra `selectiveAttractionEnergy`
    extraHardParticlesIdxs : list of int
        the list of indices of the "extra hard" particles. The extra hard
        particles repel all other particles with extra
        `selectiveRepulsionEnergy`
    repulsionEnergy: float
        the heigth of the repulsive part of the potential.
        E(0) = `repulsionEnergy`
    repulsionRadius: float
        the radius of the repulsive part of the potential.
        E(`repulsionRadius`) = 0,
        E'(`repulsionRadius`) = 0
    attractionEnergy: float
        the depth of the attractive part of the potential.
        E(`repulsionRadius`/2 + `attractionRadius`/2) = `attractionEnergy`
    attractionRadius: float
        the maximal range of the attractive part of the potential.
    selectiveRepulsionEnergy: float
        the **EXTRA** repulsion energy applied to the **extra hard** particles
    selectiveAttractionEnergy: float
        the **EXTRA** attraction energy applied to the **sticky** particles
    """

    energy = (  # + ESlide;"
        "step(REPsigma - r) * Erep + step(r - REPsigma) * Eattr;"
        ""
        "Erep = rsc12 * (rsc2 - 1.0) * REPeTot / emin12 + REPeTot;"
        "REPeTot = REPe + (ExtraHard1 + ExtraHard2) * REPeAdd;"
        "rsc12 = rsc4 * rsc4 * rsc4;"
        "rsc4 = rsc2 * rsc2;"
        "rsc2 = rsc * rsc;"
        "rsc = r / REPsigma * rmin12;"
        ""
        "Eattr = - rshft12 * (rshft2 - 1.0) * ATTReTot / emin12 - ATTReTot;"
        "ATTReTot = ATTRe + min(Sticky1, Sticky2) * ATTReAdd;"
        "rshft12 = rshft4 * rshft4 * rshft4;"
        "rshft4 = rshft2 * rshft2;"
        "rshft2 = rshft * rshft;"
        "rshft = (r - REPsigma - ATTRdelta) / ATTRdelta * rmin12;"
        ""
    )

    if selectiveRepulsionEnergy == float("inf"):
        energy += (
            "REPeAdd = 4 * ((REPsigma / (2.0^(1.0/6.0)) / r)^12 - (REPsigma / (2.0^(1.0/6.0)) /"
            " r)^6) + 1;"
        )

    force = openmm.CustomNonbondedForce(energy)
    force.name = name

    force.setCutoffDistance(attractionRadius * sim_object.conlen)

    force.addGlobalParameter("REPe", repulsionEnergy * sim_object.kT)
    if selectiveRepulsionEnergy != float("inf"):
        force.addGlobalParameter("REPeAdd", selectiveRepulsionEnergy * sim_object.kT)
    force.addGlobalParameter("REPsigma", repulsionRadius * sim_object.conlen)

    force.addGlobalParameter("ATTRe", attractionEnergy * sim_object.kT)
    force.addGlobalParameter("ATTReAdd", selectiveAttractionEnergy * sim_object.kT)
    force.addGlobalParameter("ATTRdelta", sim_object.conlen * (attractionRadius - repulsionRadius) / 2.0)

    # Coefficients for x^12*(x*x-1)
    force.addGlobalParameter("emin12", 46656.0 / 823543.0)
    force.addGlobalParameter("rmin12", np.sqrt(6.0 / 7.0))

    force.addPerParticleParameter("Sticky")
    force.addPerParticleParameter("ExtraHard")

    counts = np.bincount(stickyParticlesIdxs, minlength=sim_object.N)

    for i in range(sim_object.N):
        force.addParticle((float(counts[i]), float(i in extraHardParticlesIdxs)))

    return force


def heteropolymer_SSW(
    sim_object,
    interactionMatrix,
    monomerTypes,
    extraHardParticlesIdxs,
    repulsionEnergy=3.0,  # base repulsion energy for **all** particles
    repulsionRadius=1.0,
    attractionEnergy=3.0,  # base attraction energy for **all** particles
    attractionRadius=1.5,
    selectiveRepulsionEnergy=20.0,  # **extra** repulsive energy for **extraHard** particles
    selectiveAttractionEnergy=1.0,  # **extra** attraction energy that is multiplied by interactionMatrix
    keepVanishingInteractions=False,
    name="heteropolymer_SSW",
):
    """
    A version of smooth square well potential that enables the simulation of
    heteropolymers. Every monomer is assigned a number determining its type,
    then one can specify additional attraction between the types with the
    interactionMatrix. Repulsion between all monomers is the same, except for
    extraHardParticles, which, if specified, have higher repulsion energy.

    The overall potential is the same as in :py:func:`polychrom.forces.smooth_square_well`

    Treatment of extraHard particles is the same as in :py:func:`polychrom.forces.selective_SSW`

    This is an extension of SSW (smooth square well) force in which:

    a) You can give monomerTypes (e.g. 0, 1, 2 for A, B, C)
       and interaction strengths between these types. The corresponding entry in
       interactionMatrix is multiplied by selectiveAttractionEnergy to give the actual
       **additional** depth of the potential well.
    b) You can select a subset of particles and make them "extra hard". See selective_SSW force for descrition.

    Force summary
    *************

    Potential is the same as smooth square well, with the following parameters for particles i and j:

    * Attraction energy (i,j) = attractionEnergy + selectiveAttractionEnergy * interactionMatrix[i,j]

    * Repulsion Energy (i,j) = repulsionEnergy + selectiveRepulsionEnergy;  if (i) or (j) are extraHard
    * Repulsion Energy (i,j) = repulsionEnergy;  otherwise

    Parameters
    ----------

    interactionMatrix: np.array
        the **EXTRA** interaction strenghts between the different types.
        Only upper triangular values are used. See "Force summary" above
    monomerTypes: list of int or np.array
        the type of each monomer, starting at 0
    extraHardParticlesIdxs : list of int
        the list of indices of the "extra hard" particles. The extra hard
        particles repel all other particles with extra
        `selectiveRepulsionEnergy`
    repulsionEnergy: float
        the heigth of the repulsive part of the potential.
        E(0) = `repulsionEnergy`
    repulsionRadius: float
        the radius of the repulsive part of the potential.
        E(`repulsionRadius`) = 0,
        E'(`repulsionRadius`) = 0
    attractionEnergy: float
        the depth of the attractive part of the potential.
        E(`repulsionRadius`/2 + `attractionRadius`/2) = `attractionEnergy`
    attractionRadius: float
        the maximal range of the attractive part of the potential.
    selectiveRepulsionEnergy: float
        the **EXTRA** repulsion energy applied to the "extra hard" particles
    selectiveAttractionEnergy: float
        the **EXTRA** attraction energy (prefactor for the interactionMatrix interactions)
    keepVanishingInteractions : bool
        a flag that determines whether the terms that have zero interaction are
        still added to the force. This can be useful when changing the force
        dynamically (i.e. switching interactions on at some point)
    """

    # Check type info for consistency
    Ntypes = max(monomerTypes) + 1  # IDs should be zero based
    if any(np.less(interactionMatrix.shape, [Ntypes, Ntypes])):
        raise ValueError("Need interactions for {0:d} types!".format(Ntypes))
    if not np.allclose(interactionMatrix.T, interactionMatrix):
        raise ValueError("Interaction matrix should be symmetric!")

    indexpairs = []
    for i in range(0, Ntypes):
        for j in range(0, Ntypes):
            if (not interactionMatrix[i, j] == 0) or keepVanishingInteractions:
                indexpairs.append((i, j))

    energy = (  # + ESlide;"
        "step(REPsigma - r) * Erep + step(r - REPsigma) * Eattr;"
        ""
        "Erep = rsc12 * (rsc2 - 1.0) * REPeTot / emin12 + REPeTot;"
        "REPeTot = REPe + (ExtraHard1 + ExtraHard2) * REPeAdd;"
        "rsc12 = rsc4 * rsc4 * rsc4;"
        "rsc4 = rsc2 * rsc2;"
        "rsc2 = rsc * rsc;"
        "rsc = r / REPsigma * rmin12;"
        ""
        "Eattr = - rshft12 * (rshft2 - 1.0) * ATTReTot / emin12 - ATTReTot;"
        "ATTReTot = ATTRe"
    )
    if len(indexpairs) > 0:
<<<<<<< HEAD
        energy += (" + ATTReAdd*(delta(type1-{0:d})*delta(type2-{1:d})*INT_{0:d}_{1:d}").format(
=======
        energy += (" + ATTReAdd*(delta(type1-{0:d})*delta(type2-{1:d})" "*INT_{0:d}_{1:d}").format(
>>>>>>> a466f927
            indexpairs[0][0], indexpairs[0][1]
        )
        for i, j in indexpairs[1:]:
            energy += "+delta(type1-{0:d})*delta(type2-{1:d})*INT_{0:d}_{1:d}".format(i, j)
        energy += ")"
    energy += (
        ";"
        "rshft12 = rshft4 * rshft4 * rshft4;"
        "rshft4 = rshft2 * rshft2;"
        "rshft2 = rshft * rshft;"
        "rshft = (r - REPsigma - ATTRdelta) / ATTRdelta * rmin12;"
        ""
    )

    if selectiveRepulsionEnergy == float("inf"):
        energy += (
            "REPeAdd = 4 * ((REPsigma / (2.0^(1.0/6.0)) / r)^12 - (REPsigma / (2.0^(1.0/6.0)) /"
            " r)^6) + 1;"
        )

    force = openmm.CustomNonbondedForce(energy)
    force.name = name

    force.setCutoffDistance(attractionRadius * sim_object.conlen)

    force.addGlobalParameter("REPe", repulsionEnergy * sim_object.kT)
    if selectiveRepulsionEnergy != float("inf"):
        force.addGlobalParameter("REPeAdd", selectiveRepulsionEnergy * sim_object.kT)
    force.addGlobalParameter("REPsigma", repulsionRadius * sim_object.conlen)

    force.addGlobalParameter("ATTRe", attractionEnergy * sim_object.kT)
    force.addGlobalParameter("ATTReAdd", selectiveAttractionEnergy * sim_object.kT)
    force.addGlobalParameter("ATTRdelta", sim_object.conlen * (attractionRadius - repulsionRadius) / 2.0)

    # Coefficients for x^12*(x*x-1)
    force.addGlobalParameter("emin12", 46656.0 / 823543.0)
    force.addGlobalParameter("rmin12", np.sqrt(6.0 / 7.0))

    for i, j in indexpairs:
        force.addGlobalParameter("INT_{0:d}_{1:d}".format(i, j), interactionMatrix[i, j])

    force.addPerParticleParameter("type")
    force.addPerParticleParameter("ExtraHard")

    for i in range(sim_object.N):
        force.addParticle((float(monomerTypes[i]), float(i in extraHardParticlesIdxs)))

    return force


def cylindrical_confinement(sim_object, r, bottom=None, k=0.1, top=9999, name="cylindrical_confinement"):
    """As it says."""

    if bottom:
        warnings.warn(DeprecationWarning("Use bottom=0 instead of bottom = True! "))
        bottom = 0

    if bottom is not None:
        force = openmm.CustomExternalForce(
            "kt * k * ("
            " step(dr) * (sqrt(dr*dr + t*t) - t)"
            " + step(-z + bottom) * (sqrt((z - bottom)^2 + t^2) - t) "
            " + step(z - top) * (sqrt((z - top)^2 + t^2) - t)"
            ") ;"
            "dr = sqrt(x^2 + y^2 + tt^2) - r + 10*t"
        )
    else:
        force = openmm.CustomExternalForce(
<<<<<<< HEAD
            "kt * k * step(dr) * (sqrt(dr*dr + t*t) - t);dr = sqrt(x^2 + y^2 + tt^2) - r + 10*t"
=======
            "kt * k * step(dr) * (sqrt(dr*dr + t*t) - t);" "dr = sqrt(x^2 + y^2 + tt^2) - r + 10*t"
>>>>>>> a466f927
        )
    force.name = name

    for i in range(sim_object.N):
        force.addParticle(i, [])

    force.addGlobalParameter("k", k / simtk.unit.nanometer)
    force.addGlobalParameter("r", r * sim_object.conlen)
    force.addGlobalParameter("kt", sim_object.kT)
    force.addGlobalParameter("t", 0.1 / k * simtk.unit.nanometer)
    force.addGlobalParameter("tt", 0.01 * simtk.unit.nanometer)
    force.addGlobalParameter("top", top * sim_object.conlen)
    if bottom is not None:
        force.addGlobalParameter("bottom", bottom * sim_object.conlen)

    return force


def spherical_confinement(
    sim_object,
    r="density",  # radius... by default uses certain density
    k=5.0,  # How steep the walls are
    density=0.3,  # target density, measured in particles
    # per cubic nanometer (bond size is 1 nm)
    center=[0, 0, 0],
    invert=False,
    particles=None,
    name="spherical_confinement",
):
    """Constrain particles to be within a sphere.
    With no parameters creates sphere with density .3

    Parameters
    ----------
    r : float or "density", optional
        Radius of confining sphere. If "density" requires density,
        or assumes density = .3
    k : float, optional
        Steepness of the confining potential, in kT/nm
    density : float, optional, <1
        Density for autodetection of confining radius.
        Density is calculated in particles per nm^3,
        i.e. at density 1 each sphere has a 1x1x1 cube.
    center : [float, float, float]
        The coordinates of the center of the sphere.
    invert : bool
        If True, particles are not confinded, but *excluded* from the sphere.
    particles : list of int
        The list of particles affected by the force.
        If None, apply the force to all particles.
    """

    force = openmm.CustomExternalForce(
        "step(invert_sign*(r-aa)) * kb * (sqrt((r-aa)*(r-aa) + t*t) - t); "
        "r = sqrt((x-x0)^2 + (y-y0)^2 + (z-z0)^2 + tt^2)"
    )
    force.name = name

    particles = range(sim_object.N) if particles is None else particles
    for i in particles:
        force.addParticle(int(i), [])

    if r == "density":
        r = (3 * sim_object.N / (4 * 3.141592 * density)) ** (1 / 3.0)

    if sim_object.verbose:
        print("Spherical confinement with radius = %lf" % r)
    # assigning parameters of the force
    force.addGlobalParameter("kb", k * sim_object.kT / simtk.unit.nanometer)
    force.addGlobalParameter("aa", (r - 1.0 / k) * simtk.unit.nanometer)
    force.addGlobalParameter("t", (1.0 / k) * simtk.unit.nanometer / 10.0)
    force.addGlobalParameter("tt", 0.01 * simtk.unit.nanometer)
    force.addGlobalParameter("invert_sign", (-1) if invert else 1)

    force.addGlobalParameter("x0", center[0] * simtk.unit.nanometer)
    force.addGlobalParameter("y0", center[1] * simtk.unit.nanometer)
    force.addGlobalParameter("z0", center[2] * simtk.unit.nanometer)

<<<<<<< HEAD
    ## TODO: move 'r' elsewhere?..
=======
    # TODO: move 'r' elsewhere?..
>>>>>>> a466f927
    sim_object.sphericalConfinementRadius = r

    return force


def spherical_well(sim_object, particles, r, center=[0, 0, 0], width=1, depth=1, name="spherical_well"):
    """
    A spherical potential well, suited for example to simulate attraction to a lamina.

    Parameters
    ----------

    particles : list of int or np.array
        indices of particles that are attracted
    r : float
        Radius of the nucleus
    center : vector, optional
        center position of the sphere. This parameter is useful when confining
        chromosomes to their territory.
    width : float, optional
        Width of attractive well, nm.
    depth : float, optional
        Depth of attractive potential in kT
        NOTE: switched sign from openmm-polymer, because it was confusing. Now
        this parameter is really the depth of the well, i.e. positive =
        attractive, negative = repulsive
    """

    force = openmm.CustomExternalForce(
<<<<<<< HEAD
        "-step(1+d) * step(1-d) * SPHWELLdepth * (1 + cos(3.1415926536*d)) / 2;d ="
        " (sqrt((x-SPHWELLx)^2 + (y-SPHWELLy)^2 + (z-SPHWELLz)^2) - SPHWELLradius) / SPHWELLwidth"
=======
        "step(1+d) * step(1-d) * SPHWELLdepth * (1 + cos(3.1415926536*d)) / 2;"
        "d = (sqrt((x-SPHWELLx)^2 + (y-SPHWELLy)^2 + (z-SPHWELLz)^2) - SPHWELLradius) / SPHWELLwidth"
>>>>>>> a466f927
    )

    force.name = name

    force.addGlobalParameter("SPHWELLradius", r * sim_object.conlen)
    force.addGlobalParameter("SPHWELLwidth", width * sim_object.conlen)
    force.addGlobalParameter("SPHWELLdepth", depth * sim_object.kT)
    force.addGlobalParameter("SPHWELLx", center[0] * sim_object.conlen)
    force.addGlobalParameter("SPHWELLy", center[1] * sim_object.conlen)
    force.addGlobalParameter("SPHWELLz", center[2] * sim_object.conlen)

    # adding all the particles on which force acts
    for i in particles:
        # NOTE: the explicit type cast seems to be necessary if we have an np.array...
        force.addParticle(int(i), [])

    return force


def tether_particles(
    sim_object, particles, *, pbc=False, k=30, positions="current", name="Tethers"
):
    """tethers particles in the 'particles' array.
    Increase k to tether them stronger, but watch the system!

    Parameters
    ----------

    particles : list of ints
        List of particles to be tethered (fixed in space).
        Negative values are allowed.

    pbc : Bool, optional
        If True, periodicdistance function is applied
    k : int, optional
        The steepness of the tethering potential.
        Values >30 will require decreasing potential, but will make tethering
        rock solid.
        Can be provided as a vector [kx, ky, kz].
    """

    if pbc:
        energy = (
<<<<<<< HEAD
            "kx * periodicdistance(x, 0, 0, x0, 0, 0)^2 + ky * periodicdistance(0, y, 0, 0, y0,"
            " 0)^2 + kz * periodicdistance(0, 0, z, 0, 0, z0)^2"
=======
            "kx * periodicdistance(x, 0, 0, x0, 0, 0)^2 + ky * periodicdistance(0, y, 0, 0, y0, 0)^2 "
            "+ kz * periodicdistance(0, 0, z, 0, 0, z0)^2"
>>>>>>> a466f927
        )
    else:
        energy = "kx * (x - x0)^2 + ky * (y - y0)^2 + kz * (z - z0)^2"

    force = openmm.CustomExternalForce(energy)
    force.name = name

    # assigning parameters of the force

    if isinstance(k, Iterable):
        k = list(k)
        if len(k) != 3:
            raise ValueError("k must either be a scalar or a 3D vector!")
        kx, ky, kz = k
    else:
        kx, ky, kz = k, k, k

    nm2 = simtk.unit.nanometer * simtk.unit.nanometer
    force.addGlobalParameter("kx", kx * sim_object.kT / nm2)
    force.addGlobalParameter("ky", ky * sim_object.kT / nm2)
    force.addGlobalParameter("kz", kz * sim_object.kT / nm2)

    force.addPerParticleParameter("x0")
    force.addPerParticleParameter("y0")
    force.addPerParticleParameter("z0")

    particles = [sim_object.N + i if i < 0 else i for i in particles]

    if positions == "current":
        positions = [sim_object.data[i] for i in particles]
    else:
        positions = simtk.unit.Quantity(positions, simtk.unit.nanometer)

    # adding all the particles on which force acts
    for i, pos in zip(particles, positions):
        i = int(i)
        force.addParticle(i, list(pos))
        if sim_object.verbose:
            print("particle %d tethered! " % i)

    return force


def pull_force(sim_object, particles, force_vecs, name="Pull"):
    """
    adds force pulling on each particle
    particles: list of particle indices
    force_vecs: list of forces [[f0x,f0y,f0z],[f1x,f1y,f1z], ...]
    if there are fewer forces than particles forces are padded with forces[-1]
    """
    force = openmm.CustomExternalForce("- x * fx - y * fy - z * fz")
    force.name = name

    force.addPerParticleParameter("fx")
    force.addPerParticleParameter("fy")
    force.addPerParticleParameter("fz")

    for num, force_vec in itertools.zip_longest(particles, force_vecs, fillvalue=force_vecs[-1]):
        force_vec = [float(f) * (sim_object.kT / sim_object.conlen) for f in force_vec]
        force.addParticle(int(num), force_vec)

    return force


def grosberg_polymer_bonds(sim_object, bonds, k=30, name="grosberg_polymer", override_checks=False):
    """Adds FENE bonds according to Halverson-Grosberg paper.
    (Halverson, Jonathan D., et al. "Molecular dynamics simulation study of
     nonconcatenated ring polymers in a melt. I. Statics."
     The Journal of chemical physics 134 (2011): 204904.)

    This method has a repulsive potential build-in,
    so that Grosberg bonds could be used with truncated potentials.
    Is of no use unless you really need to simulate Grosberg-type system.

    Parameters
    ----------
    k : float, optional
        Arbitrary parameter; default value as in Grosberg paper.

    override_checks: bool
        If True then do not check that no bonds are repeated.
        False by default.
    """

    # check for repeated bonds
    if not override_checks:
        _check_bonds(bonds, sim_object.N)

    equation = "- 0.5 * k * r0 * r0 * log(1-(r/r0)* (r / r0))"
    force = openmm.CustomBondForce(equation)
    force.name = name

    force.addGlobalParameter("k", k * sim_object.kT / (sim_object.conlen * sim_object.conlen))
    force.addGlobalParameter("r0", sim_object.conlen * 1.5)

    for bond_idx, (i, j) in enumerate(bonds):
        if (i >= sim_object.N) or (j >= sim_object.N):
            raise ValueError(
<<<<<<< HEAD
                "\nCannot add bond with monomers %d,%d thatare beyound the polymer length %d"
                % (i, j, sim_object.N)
=======
                "\nCannot add bond with monomers %d,%d that" "are beyound the polymer length %d" % (i, j, sim_object.N)
>>>>>>> a466f927
            )

        force.addBond(int(i), int(j))

    return force


def grosberg_angle(sim_object, triplets, k=1.5, name="grosberg_angle", override_checks=False):
    """
    Adds stiffness according to the Grosberg paper.
    (Halverson, Jonathan D., et al. "Molecular dynamics simulation study of
    nonconcatenated ring polymers in a melt. I. Statics."
    The Journal of chemical physics 134 (2011): 204904.)

    Parameters are synchronized with normal stiffness

    If k is an array, it has to be of the length N.
    Xth value then specifies stiffness of the angle centered at
    monomer number X.
    Values for ends of the chain will be simply ignored.

    Parameters
    ----------

    k : float or N-long list of floats
        Synchronized with regular stiffness.
        Default value is very flexible, as in Grosberg paper.
        Default value maximizes entanglement length.

    override_checks: bool
        If True then do not check that no bonds are repeated.
        False by default.
    """

    # check for repeated triplets
    if not override_checks:
        _check_angle_bonds(triplets)

    k = _to_array_1d(k, len(triplets))

    force = openmm.CustomAngleForce("GRk * kT * (1 - cos(theta - 3.141592))")

    force.name = name
    force.addGlobalParameter("kT", sim_object.kT)
    force.addPerAngleParameter("GRk")

    for triplet_idx, (p1, p2, p3) in enumerate(triplets):
        force.addAngle(p1, p2, p3, [k[triplet_idx]])

    return force


def grosberg_repulsive_force(
    sim_object,
    trunc=None,
    radiusMult=1.0,
    name="grosberg_repulsive",
    trunc_function="min(trunc1, trunc2)",
):
    """This is the fastest non-transparent repulsive force.
    (that preserves topology, doesn't allow chain passing)
    Done according to the paper:
    (Halverson, Jonathan D., et al. "Molecular dynamics simulation study of
     nonconcatenated ring polymers in a melt. I. Statics."
     The Journal of chemical physics 134 (2011): 204904.)
    Parameters
    ----------

    trunc : None, float or N-array of floats
<<<<<<< HEAD
        "transparency" values for each particular particle,
        which correspond to the truncation values in kT for the grosberg repulsion energy between a pair of such particles.
        Value of 1.5 yields frequent passing,
        3 - average passing, 5 - rare passing.
=======
        "transparency" values for each particular particle, which correspond to the truncation
        values in kT for the grosberg repulsion energy between a pair of such particles.
        Value of 1.5 yields frequent passing, 3 - average passing, 5 - rare passing.
>>>>>>> a466f927
    radiusMult : float (optional)
        Multiplier for the size of the force. To make scale the energy larger, set to be more than 1.
    trunc_function : str (optional)
        a formula to calculate the truncation between a pair of particles with transparencies trunc1 and trunc2
        Default is min(trunc1, trunc2)


    """
    radius = sim_object.conlen * radiusMult
    nbCutOffDist = radius * 2.0 ** (1.0 / 6.0)
    if trunc is None:
        repul_energy = "4 * e * ((sigma/r)^12 - (sigma/r)^6) + e"
    else:
        trunc = _to_array_1d(trunc, sim_object.N)
        repul_energy = (
            "step(cut2*trunc_pair - U) * U + step(U - cut2*trunc_pair) * cut2 * trunc_pair * (1 +"
            f" tanh(U/(cut2*trunc_pair) - 1));trunc_pair={trunc_function};U = 4 * e *"
            " ((sigma/r2)^12 - (sigma/r2)^6) + e;r2 = (r^10. + (sigma03)^10.)^0.1"
        )
    force = openmm.CustomNonbondedForce(repul_energy)
    force.name = name

    force.addGlobalParameter("e", sim_object.kT)
    force.addGlobalParameter("sigma", radius)
    force.addGlobalParameter("sigma03", 0.3 * radius)

    if trunc is not None:
        force.addGlobalParameter("cut2", 0.5 * sim_object.kT)
        force.addPerParticleParameter("trunc")

        for i in range(sim_object.N):  # adding all the particles on which force acts
            force.addParticle([float(trunc[i])])
    else:
        for i in range(sim_object.N):  # adding all the particles on which force acts
            force.addParticle(())

    force.setCutoffDistance(nbCutOffDist)

    return force<|MERGE_RESOLUTION|>--- conflicted
+++ resolved
@@ -71,16 +71,9 @@
 
 def _prepend_force_name_to_params(force):
     """
-<<<<<<< HEAD
-    This function is called by :py:mod:`polychrom.simulation.Simulation.add_force` method.
-    It's goal is to avoid using the same names of global parameters defined in different forces.
-    To this end, it modifies names of parameters of each force to start with the force name,
-    which should be unique.
-=======
     This function is called by :py:mod:`polychrom.simulation.Simulation.add_force` method. It's goal is to avoid
     using the same names of global parameters defined in different forces. To this end, it modifies names of
     parameters of each force to start with the force name, which should be unique.
->>>>>>> a466f927
     """
     if not hasattr(force, "getEnergyFunction"):
         return
@@ -110,13 +103,8 @@
     monomer_not_in_bond[bonds_arr.reshape(-1)] = False
     if monomer_not_in_bond.any():
         raise ValueError(
-<<<<<<< HEAD
-            f"Monomers {np.where(monomer_not_in_bond)[0]} are not in any bonds. Set"
-            " override_checks=True to override this check."
-=======
             f"Monomers {np.where(monomer_not_in_bond)[0]} are not in any bonds."
             "Set override_checks=True to override this check."
->>>>>>> a466f927
         )
 
     # check that no bonds of the form (i, i) exist
@@ -147,13 +135,8 @@
     if err_condition.any():
         index = np.where(err_condition)[0]
         raise ValueError(
-<<<<<<< HEAD
-            f"Triplets {triplet_arr[index].tolist()} contain monomers with the same index. Set"
-            " override_checks=True to override this check."
-=======
             f"Triplets {triplet_arr[index].tolist()} contain monomers with the same index. "
             "Set override_checks=True to override this check."
->>>>>>> a466f927
         )
 
 
@@ -247,20 +230,10 @@
     for bond_idx, (i, j) in enumerate(bonds):
         if (i >= sim_object.N) or (j >= sim_object.N):
             raise ValueError(
-<<<<<<< HEAD
-                "\nCannot add bond with monomers %d,%d thatare beyound the polymer length %d"
-                % (i, j, sim_object.N)
-            )
-        if sim_object.backend == "openmm":
-            force.addBond(int(i), int(j), float(bondLength[bond_idx]), float(kbond[bond_idx]))
-        else:
-            sim_object.system.bonds.group.append((i, j))
-=======
                 "\nCannot add bond with monomers %d,%d that" "are beyound the polymer length %d" % (i, j, sim_object.N)
             )
 
         force.addBond(int(i), int(j), float(bondLength[bond_idx]), float(kbond[bond_idx]))
->>>>>>> a466f927
 
     return force
 
@@ -306,11 +279,7 @@
     if not override_checks:
         _check_bonds(bonds, sim_object.N)
 
-<<<<<<< HEAD
-    energy = f"(1. / wiggle) * univK * (sqrt((r-r0 * conlen)*  (r - r0 * conlen) + a * a) - a)"
-=======
     energy = "(1. / wiggle) * univK * (sqrt((r-r0 * conlen) * (r - r0 * conlen) + a * a) - a)"
->>>>>>> a466f927
     force = openmm.CustomBondForce(energy)
     force.name = name
 
@@ -326,12 +295,7 @@
     for bond_idx, (i, j) in enumerate(bonds):
         if (i >= sim_object.N) or (j >= sim_object.N):
             raise ValueError(
-<<<<<<< HEAD
-                "\nCannot add bond with monomers %d,%d thatare beyound the polymer length %d"
-                % (i, j, sim_object.N)
-=======
                 "\nCannot add bond with monomers %d,%d that" "are beyound the polymer length %d" % (i, j, sim_object.N)
->>>>>>> a466f927
             )
 
         force.addBond(
@@ -399,49 +363,6 @@
     else:
         force = hoomd.md.bond.Harmonic()
 
-<<<<<<< HEAD
-        try:
-            ntypes = len(sim_object.system.bonds.types)
-            sim_object.system.bonds.types.append(name)
-            sim_object.system.bonds.N += len(bonds)
-            sim_object.system.bonds.typeid += [ntypes] * len(bonds)
-
-        except TypeError or AttributeError:
-
-            ntypes = 0
-            sim_object.system.bonds.types = [name]
-            sim_object.system.bonds.N += len(bonds)
-            sim_object.system.bonds.typeid = [ntypes] * len(bonds)
-            sim_object.system.bonds.group = []
-
-    force.name = name
-
-    bondLength = _to_array_1d(bondLength, len(bonds)) * sim_object.length_scale
-    bondWiggleDistance = _to_array_1d(bondWiggleDistance, len(bonds)) * sim_object.length_scale
-
-    # using kbondScalingFactor because force accepts parameters with units
-    kbond = sim_object.kbondScalingFactor / (bondWiggleDistance**2)
-    kbond[bondWiggleDistance == 0] = 0
-
-    if sim_object.backend == "hoomd":
-        force.params[name] = dict(k=kbond, r0=bondLength)
-
-    for bond_idx, (i, j) in enumerate(bonds):
-        if (i >= sim_object.N) or (j >= sim_object.N):
-            raise ValueError(
-                "\nCannot add bond with monomers %d,%d thatare beyound the polymer length %d"
-                % (i, j, sim_object.N)
-            )
-        if sim_object.backend == "openmm":
-            force.addBond(int(i), int(j), float(bondLength[bond_idx]), float(kbond[bond_idx]))
-        else:
-            sim_object.system.bonds.group.append((i, j))
-
-    return force
-
-
-=======
->>>>>>> a466f927
 def polynomial_repulsive(sim_object, trunc=3.0, radiusMult=1.0, name="polynomial_repulsive"):
     """This is a simple polynomial repulsive potential. It has the value
     of `trunc` at zero, stays flat until 0.6-0.7 and then drops to zero
@@ -803,11 +724,7 @@
         "ATTReTot = ATTRe"
     )
     if len(indexpairs) > 0:
-<<<<<<< HEAD
-        energy += (" + ATTReAdd*(delta(type1-{0:d})*delta(type2-{1:d})*INT_{0:d}_{1:d}").format(
-=======
         energy += (" + ATTReAdd*(delta(type1-{0:d})*delta(type2-{1:d})" "*INT_{0:d}_{1:d}").format(
->>>>>>> a466f927
             indexpairs[0][0], indexpairs[0][1]
         )
         for i, j in indexpairs[1:]:
@@ -876,11 +793,7 @@
         )
     else:
         force = openmm.CustomExternalForce(
-<<<<<<< HEAD
-            "kt * k * step(dr) * (sqrt(dr*dr + t*t) - t);dr = sqrt(x^2 + y^2 + tt^2) - r + 10*t"
-=======
             "kt * k * step(dr) * (sqrt(dr*dr + t*t) - t);" "dr = sqrt(x^2 + y^2 + tt^2) - r + 10*t"
->>>>>>> a466f927
         )
     force.name = name
 
@@ -959,11 +872,7 @@
     force.addGlobalParameter("y0", center[1] * simtk.unit.nanometer)
     force.addGlobalParameter("z0", center[2] * simtk.unit.nanometer)
 
-<<<<<<< HEAD
-    ## TODO: move 'r' elsewhere?..
-=======
     # TODO: move 'r' elsewhere?..
->>>>>>> a466f927
     sim_object.sphericalConfinementRadius = r
 
     return force
@@ -993,13 +902,8 @@
     """
 
     force = openmm.CustomExternalForce(
-<<<<<<< HEAD
-        "-step(1+d) * step(1-d) * SPHWELLdepth * (1 + cos(3.1415926536*d)) / 2;d ="
-        " (sqrt((x-SPHWELLx)^2 + (y-SPHWELLy)^2 + (z-SPHWELLz)^2) - SPHWELLradius) / SPHWELLwidth"
-=======
         "step(1+d) * step(1-d) * SPHWELLdepth * (1 + cos(3.1415926536*d)) / 2;"
         "d = (sqrt((x-SPHWELLx)^2 + (y-SPHWELLy)^2 + (z-SPHWELLz)^2) - SPHWELLradius) / SPHWELLwidth"
->>>>>>> a466f927
     )
 
     force.name = name
@@ -1043,13 +947,8 @@
 
     if pbc:
         energy = (
-<<<<<<< HEAD
-            "kx * periodicdistance(x, 0, 0, x0, 0, 0)^2 + ky * periodicdistance(0, y, 0, 0, y0,"
-            " 0)^2 + kz * periodicdistance(0, 0, z, 0, 0, z0)^2"
-=======
             "kx * periodicdistance(x, 0, 0, x0, 0, 0)^2 + ky * periodicdistance(0, y, 0, 0, y0, 0)^2 "
             "+ kz * periodicdistance(0, 0, z, 0, 0, z0)^2"
->>>>>>> a466f927
         )
     else:
         energy = "kx * (x - x0)^2 + ky * (y - y0)^2 + kz * (z - z0)^2"
@@ -1148,12 +1047,7 @@
     for bond_idx, (i, j) in enumerate(bonds):
         if (i >= sim_object.N) or (j >= sim_object.N):
             raise ValueError(
-<<<<<<< HEAD
-                "\nCannot add bond with monomers %d,%d thatare beyound the polymer length %d"
-                % (i, j, sim_object.N)
-=======
                 "\nCannot add bond with monomers %d,%d that" "are beyound the polymer length %d" % (i, j, sim_object.N)
->>>>>>> a466f927
             )
 
         force.addBond(int(i), int(j))
@@ -1223,16 +1117,9 @@
     ----------
 
     trunc : None, float or N-array of floats
-<<<<<<< HEAD
-        "transparency" values for each particular particle,
-        which correspond to the truncation values in kT for the grosberg repulsion energy between a pair of such particles.
-        Value of 1.5 yields frequent passing,
-        3 - average passing, 5 - rare passing.
-=======
         "transparency" values for each particular particle, which correspond to the truncation
         values in kT for the grosberg repulsion energy between a pair of such particles.
         Value of 1.5 yields frequent passing, 3 - average passing, 5 - rare passing.
->>>>>>> a466f927
     radiusMult : float (optional)
         Multiplier for the size of the force. To make scale the energy larger, set to be more than 1.
     trunc_function : str (optional)
