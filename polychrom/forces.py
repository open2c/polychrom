import re
import itertools
from collections.abc import Iterable

import numpy as np 

import simtk.openmm as openmm
import simtk.unit as units
import simtk.openmm as openmm
import simtk.unit 

nm = units.meter * 1e-9
fs = units.second * 1e-15
ps = units.second * 1e-12


def _prepend_force_name_to_params(force):
    if not hasattr(force, 'getEnergyFunction'):
        return

    energy = force.getEnergyFunction()
    if hasattr(force, 'getNumGlobalParameters'):
        for i in range(force.getNumGlobalParameters()):
            old_name = force.getGlobalParameterName(i)
            new_name = force.name + '_' + old_name
            force.setGlobalParameterName(i, new_name)
            energy = re.sub(f'(?<!\w){old_name}(?!\w)', new_name, energy)

    force.setEnergyFunction(energy)


def _to_array_1d(scalar_or_array, arrlen, dtype=float):
    if not hasattr(scalar_or_array, "__iter__"):
        outarr = np.full(arrlen, scalar_or_array, dtype)
    else:
        outarr = np.asarray(scalar_or_array, dtype=dtype)
    
    if len(outarr) != arrlen:
        raise ValueError('The length of the array differs from the expected one!')
        
    return outarr


def harmonic_bonds(sim_object,
                  bonds,
                  bondWiggleDistance=0.05,
                  bondLength=1.0,
                  name="harmonic_bonds",
                  ):
    """Adds harmonic bonds
    Parameters
    ----------
    
    bonds : iterable of (int, int)
        Pairs of particle indices to be connected with a bond.
    bondWiggleDistance : float or iterable of float
        Average displacement from the equilibrium bond distance.
        Can be provided per-particle.
        If 0 then set k=0.
    bondLength : float or iterable of float
        The length of the bond.
        Can be provided per-particle.
    """
    
    force =  openmm.HarmonicBondForce()
    force.name = name

    bondLength = _to_array_1d(bondLength, len(bonds)) * sim_object.length_scale
    bondWiggleDistance = _to_array_1d(bondWiggleDistance, len(bonds)) * sim_object.length_scale
    
    # using kbondScalingFactor because force accepts parameters with units
    kbond = sim_object.kbondScalingFactor / (bondWiggleDistance ** 2)  
    kbond[bondWiggleDistance == 0] = 0

    for bond_idx, (i, j) in enumerate(bonds):
        if (i >= sim_object.N) or (j >= sim_object.N):
            raise ValueError("\nCannot add bond with monomers %d,%d that"\
            "are beyound the polymer length %d" % (i, j, sim_object.N))
        
        force.addBond(int(i), 
                      int(j), 
                      float(bondLength[bond_idx]), 
                      float(kbond[bond_idx]))
        
    return force
    
    
def FENE_bonds(sim_object,
              bonds,
              bondWiggleDistance=0.05,
              bondLength=1.0,
              name="FENE_bonds",
              ):
    """Adds harmonic bonds
    Parameters
    ----------
    
    bonds : iterable of (int, int)
        Pairs of particle indices to be connected with a bond.
    bondWiggleDistance : float
        Average displacement from the equilibrium bond distance.
        Can be provided per-particle.
    bondLength : float
        The length of the bond.
        Can be provided per-particle.
    """
    
    energy = f"(1. / wiggle) * univK * "\
                f"(sqrt((r-r0 * conlen)* "\
                f" (r - r0 * conlen) + a * a) - a)"
    force = openmm.CustomBondForce(energy)
    force.name = name
    
    force.addPerBondParameter("wiggle")
    force.addPerBondParameter("r0")
    force.addGlobalParameter("univK", sim_object.kT / sim_object.conlen)
    force.addGlobalParameter("a", 0.02 * sim_object.conlen)
    force.addGlobalParameter("conlen", sim_object.conlen)

    bondLength = _to_array_1d(bondLength, len(bonds)) * sim_object.length_scale
    bondWiggleDistance = _to_array_1d(bondWiggleDistance, len(bonds)) * sim_object.length_scale
    
    for bond_idx, (i, j) in enumerate(bonds):
        if (i >= sim_object.N) or (j >= sim_object.N):
            raise ValueError("\nCannot add bond with monomers %d,%d that"\
            "are beyound the polymer length %d" % (i, j, sim_object.N))
        
        force.addBond(int(i), 
                             int(j), 
                             [float(bondWiggleDistance[bond_idx]), 
                              float(bondLength[bond_idx])]) 
        
    return force


def angle_force(
        sim_object, 
        triplets,
        k=1.5,
        theta_0=np.pi,
        name='angle'):
    """Adds harmonic angle bonds. k specifies energy in kT at one radian
    If k is an array, it has to be of the length N.
    Xth value then specifies stiffness of the angle centered at
    monomer number X.
    Values for ends of the chain will be simply ignored.
    Parameters
    ----------
    k : float or list of length N
        Stiffness of the bond.
        If list, then determines the stiffness of the i-th triplet
        Potential is k * alpha^2 * 0.5 * kT
    
    theta_0 : float or list of length N 
              Equilibrium angle of the bond. By default it is np.pi. 
              
        
    """
    
    k = _to_array_1d(k, len(triplets)) 
    theta_0 = _to_array_1d(theta_0, len(triplets))
        
    energy = "kT*angK * (theta - angT0) * (theta - angT0) * (0.5)"
    force = openmm.CustomAngleForce(energy)
    force.name = name
    
    force.addGlobalParameter("kT", sim_object.kT)
    force.addPerAngleParameter("angK")
    force.addPerAngleParameter("angT0")

    
    for triplet_idx, (p1, p2, p3) in enumerate(triplets):
        force.addAngle(p1, p2, p3, [k[triplet_idx], theta_0[triplet_idx]])
    
    return force


def polynomial_repulsive(
        sim_object, 
        trunc=3.0, 
        radiusMult=1.,
        name='polynomial_repulsive'
    ):
    """This is a simple polynomial repulsive potential. It has the value
    of `trunc` at zero, stays flat until 0.6-0.7 and then drops to zero
    together with its first derivative at r=1.0.
    Parameters
    ----------
    trunc : float
        the energy value around r=0
    """
    radius = sim_object.conlen * radiusMult
    nbCutOffDist = radius
    repul_energy = (
        "rsc12 * (rsc2 - 1.0) * REPe / emin12 + REPe;"
        "rsc12 = rsc4 * rsc4 * rsc4;"
        "rsc4 = rsc2 * rsc2;"
        "rsc2 = rsc * rsc;"
        "rsc = r / REPsigma * rmin12;")

    force = openmm.CustomNonbondedForce(repul_energy)
    force.name = name

    force.addGlobalParameter('REPe', trunc * sim_object.kT)
    force.addGlobalParameter('REPsigma', radius)
    # Coefficients for x^8*(x*x-1)
    # force.addGlobalParameter('emin12', 256.0 / 3125.0)
    # force.addGlobalParameter('rmin12', 2.0 / np.sqrt(5.0))
    # Coefficients for x^12*(x*x-1)
    force.addGlobalParameter('emin12', 46656.0 / 823543.0)
    force.addGlobalParameter('rmin12', np.sqrt(6.0 / 7.0))

    for _ in range(sim_object.N):
        force.addParticle(())

    force.setCutoffDistance(nbCutOffDist)
    
    return force


def smooth_square_well(sim_object,
    repulsionEnergy=3.0, repulsionRadius=1.,
    attractionEnergy=0.5, attractionRadius=2.0,
    name='smooth_square_well'
    ):
    """
    This is a simple and fast polynomial force that looks like a smoothed
    version of the square-well potential. The energy equals `repulsionEnergy`
    around r=0, stays flat until 0.6-0.7, then drops to zero together
    with its first derivative at r=1.0. After that it drop down to
    `attractionEnergy` and gets back to zero at r=`attractionRadius`.
    The energy function is based on polynomials of 12th power. Both the
    function and its first derivative is continuous everywhere within its
    domain and they both get to zero at the boundary.
    Parameters
    ----------
    repulsionEnergy: float
        the heigth of the repulsive part of the potential.
        E(0) = `repulsionEnergy`
    repulsionRadius: float
        the radius of the repulsive part of the potential.
        E(`repulsionRadius`) = 0,
        E'(`repulsionRadius`) = 0
    attractionEnergy: float
        the depth of the attractive part of the potential.
        E(`repulsionRadius`/2 + `attractionRadius`/2) = `attractionEnergy`
    attractionEnergy: float
        the maximal range of the attractive part of the potential.
    """
    nbCutOffDist = sim_object.conlen * attractionRadius
    energy = (
        "step(REPsigma - r) * Erep + step(r - REPsigma) * Eattr;"
        ""
        "Erep = rsc12 * (rsc2 - 1.0) * REPe / emin12 + REPe;"
        "rsc12 = rsc4 * rsc4 * rsc4;"
        "rsc4 = rsc2 * rsc2;"
        "rsc2 = rsc * rsc;"
        "rsc = r / REPsigma * rmin12;"
        ""
        "Eattr = - rshft12 * (rshft2 - 1.0) * ATTRe / emin12 - ATTRe;"
        "rshft12 = rshft4 * rshft4 * rshft4;"
        "rshft4 = rshft2 * rshft2;"
        "rshft2 = rshft * rshft;"
        "rshft = (r - REPsigma - ATTRdelta) / ATTRdelta * rmin12"

        )
    
    force = openmm.CustomNonbondedForce(energy)
    force.name = name

    force.addGlobalParameter('REPe', repulsionEnergy * sim_object.kT)
    force.addGlobalParameter('REPsigma', repulsionRadius * sim_object.conlen)

    force.addGlobalParameter('ATTRe', attractionEnergy * sim_object.kT)
    force.addGlobalParameter('ATTRdelta',
        sim_object.conlen * (attractionRadius - repulsionRadius) / 2.0)
    # Coefficients for the minimum of x^12*(x*x-1)
    force.addGlobalParameter('emin12', 46656.0 / 823543.0)
    force.addGlobalParameter('rmin12', np.sqrt(6.0 / 7.0))

    for _ in range(sim_object.N):
        force.addParticle(())

    force.setCutoffDistance(nbCutOffDist)
    
    return force

    
def selective_SSW(sim_object,
    stickyParticlesIdxs,
    extraHardParticlesIdxs,
    repulsionEnergy=3.0,
    repulsionRadius=1.,
    attractionEnergy=3.0,
    attractionRadius=1.5,
    selectiveRepulsionEnergy=20.0,
    selectiveAttractionEnergy=1.0,
    name='selective_SSW'):
    """
    This is a simple and fast polynomial force that looks like a smoothed
    version of the square-well potential. The energy equals `repulsionEnergy`
    around r=0, stays flat until 0.6-0.7, then drops to zero together
    with its first derivative at r=1.0. After that it drop down to
    `attractionEnergy` and gets back to zero at r=`attractionRadius`.
    The energy function is based on polynomials of 12th power. Both the
    function and its first derivative is continuous everywhere within its
    domain and they both get to zero at the boundary.
    This is a tunable version of SSW:
    a) You can specify the set of "sticky" particles. The sticky particles
    are attracted only to other sticky particles.
    b) You can select a subset of particles and make them "extra hard".
    This force was used two-ways. First was to make a small subset of particles very sticky. 
    In that case, it is advantageous to make the sticky particles and their neighbours
    "extra hard" and thus prevent the system from collapsing.
    Another useage is to induce phase separation by making all B monomers sticky. In that case, 
    extraHard particles may not be needed at all, because the system would not collapse on itsim_object. 
    Parameters
    ----------
    stickyParticlesIdxs: list of int
        the list of indices of the "sticky" particles. The sticky particles
        are attracted to each other with extra `selectiveAttractionEnergy`
    extraHardParticlesIdxs : list of int
        the list of indices of the "extra hard" particles. The extra hard
        particles repel all other particles with extra
        `selectiveRepulsionEnergy`
    repulsionEnergy: float
        the heigth of the repulsive part of the potential.
        E(0) = `repulsionEnergy`
    repulsionRadius: float
        the radius of the repulsive part of the potential.
        E(`repulsionRadius`) = 0,
        E'(`repulsionRadius`) = 0
    attractionEnergy: float
        the depth of the attractive part of the potential.
        E(`repulsionRadius`/2 + `attractionRadius`/2) = `attractionEnergy`
    attractionRadius: float
        the maximal range of the attractive part of the potential.
    selectiveRepulsionEnergy: float
        the EXTRA repulsion energy applied to the "extra hard" particles
    selectiveAttractionEnergy: float
        the EXTRA attraction energy applied to the "sticky" particles
    """

    energy = (
        "step(REPsigma - r) * Erep + step(r - REPsigma) * Eattr;"
        ""
        "Erep = rsc12 * (rsc2 - 1.0) * REPeTot / emin12 + REPeTot;"  # + ESlide;"
        "REPeTot = REPe + (ExtraHard1 + ExtraHard2) * REPeAdd;"
        "rsc12 = rsc4 * rsc4 * rsc4;"
        "rsc4 = rsc2 * rsc2;"
        "rsc2 = rsc * rsc;"
        "rsc = r / REPsigma * rmin12;"
        ""
        "Eattr = - rshft12 * (rshft2 - 1.0) * ATTReTot / emin12 - ATTReTot;"
        "ATTReTot = ATTRe + min(Sticky1, Sticky2) * ATTReAdd;"
        "rshft12 = rshft4 * rshft4 * rshft4;"
        "rshft4 = rshft2 * rshft2;"
        "rshft2 = rshft * rshft;"
        "rshft = (r - REPsigma - ATTRdelta) / ATTRdelta * rmin12;"
        ""
        )

    if selectiveRepulsionEnergy == float('inf'):
        energy += (
        "REPeAdd = 4 * ((REPsigma / (2.0^(1.0/6.0)) / r)^12 - (REPsigma / (2.0^(1.0/6.0)) / r)^6) + 1;"
        )

    force = openmm.CustomNonbondedForce(energy)
    force.name = name

    force.setCutoffDistance(attractionRadius * sim_object.conlen)

    force.addGlobalParameter('REPe', repulsionEnergy * sim_object.kT)
    if selectiveRepulsionEnergy != float('inf'):
        force.addGlobalParameter('REPeAdd', selectiveRepulsionEnergy * sim_object.kT)
    force.addGlobalParameter('REPsigma', repulsionRadius * sim_object.conlen)

    force.addGlobalParameter('ATTRe', attractionEnergy * sim_object.kT)
    force.addGlobalParameter('ATTReAdd', selectiveAttractionEnergy * sim_object.kT)
    force.addGlobalParameter('ATTRdelta',
        sim_object.conlen * (attractionRadius - repulsionRadius) / 2.0)

    # Coefficients for x^12*(x*x-1)
    force.addGlobalParameter('emin12', 46656.0 / 823543.0)
    force.addGlobalParameter('rmin12', np.sqrt(6.0 / 7.0))

    force.addPerParticleParameter("Sticky")
    force.addPerParticleParameter("ExtraHard")

    counts = np.bincount(stickyParticlesIdxs, minlength=sim_object.N)

    for i in range(sim_object.N):
        force.addParticle(
            (float(counts[i]),
             float(i in extraHardParticlesIdxs)))

    return force

def heteropolymer_SSW(sim_object,
    interactionMatrix,
    monomerTypes,
    extraHardParticlesIdxs,
    repulsionEnergy=3.0,
    repulsionRadius=1.,
    attractionEnergy=3.0,
    attractionRadius=1.5,
    selectiveRepulsionEnergy=20.0,
    selectiveAttractionEnergy=1.0,
    keepVanishingInteractions=False,
    name='heteropolymer_SSW'):
    """
    A version of smooth square well potential that enables the simulation of
    heteropolymers. Every monomer is assigned a number determining its type,
    then one can specify additional attraction between the types with the
    interactionMatrix.
    This is a simple and fast polynomial force that looks like a smoothed
    version of the square-well potential. The energy equals `repulsionEnergy`
    around r=0, stays flat until 0.6-0.7, then drops to zero together
    with its first derivative at r=1.0. After that it drop down to
    `attractionEnergy` and gets back to zero at r=`attractionRadius`.
    The energy function is based on polynomials of 12th power. Both the
    function and its first derivative is continuous everywhere within its
    domain and they both get to zero at the boundary.
    This is a tunable version of SSW:
    a) You can give monomerTypes (e.g. 0, 1, 2 for A, B, C)
       and interaction strengths between these types. The corresponding entry in
       interactionMatrix is multiplied by selectiveAttractionEnergy to give the actual
       (additional) depth of the potential well. 
    b) You can select a subset of particles and make them "extra hard".
    Parameters
    ----------
    interactionMatrix: np.array
        the interaction strenghts between the different types.
        Only upper triangular values are used.
    monomerTypes: list of int or np.array
        the type of each monomer, starting at 0
    extraHardParticlesIdxs : list of int
        the list of indices of the "extra hard" particles. The extra hard
        particles repel all other particles with extra
        `selectiveRepulsionEnergy`
    repulsionEnergy: float
        the heigth of the repulsive part of the potential.
        E(0) = `repulsionEnergy`
    repulsionRadius: float
        the radius of the repulsive part of the potential.
        E(`repulsionRadius`) = 0,
        E'(`repulsionRadius`) = 0
    attractionEnergy: float
        the depth of the attractive part of the potential.
        E(`repulsionRadius`/2 + `attractionRadius`/2) = `attractionEnergy`
    attractionRadius: float
        the maximal range of the attractive part of the potential.
    selectiveRepulsionEnergy: float
        the EXTRA repulsion energy applied to the "extra hard" particles
    selectiveAttractionEnergy: float
        prefactor for the heteropolymer interactions
    keepVanishingInteractions : bool
        a flag that determines whether the terms that have zero interaction are
        still added to the force. This can be useful when changing the force
        dynamically (i.e. switching interactions on at some point)
    """

    # Check type info for consistency
    Ntypes = max(monomerTypes) + 1 # IDs should be zero based
    if any(np.less(interactionMatrix.shape, [Ntypes, Ntypes])):
        raise ValueError("Need interactions for {0:d} types!".format(Ntypes))

    indexpairs = []
    for i in range(0, Ntypes):
        for j in range(i, Ntypes):
            if (not interactionMatrix[i, j] == 0) or keepVanishingInteractions:
                indexpairs.append((i, j))

    energy = (
        "step(REPsigma - r) * Erep + step(r - REPsigma) * Eattr;"
        ""
        "Erep = rsc12 * (rsc2 - 1.0) * REPeTot / emin12 + REPeTot;"  # + ESlide;"
        "REPeTot = REPe + (ExtraHard1 + ExtraHard2) * REPeAdd;"
        "rsc12 = rsc4 * rsc4 * rsc4;"
        "rsc4 = rsc2 * rsc2;"
        "rsc2 = rsc * rsc;"
        "rsc = r / REPsigma * rmin12;"
        ""
        "Eattr = - rshft12 * (rshft2 - 1.0) * ATTReTot / emin12 - ATTReTot;"
        "ATTReTot = ATTRe"
        )
    if len(indexpairs) > 0:
        energy += (" + ATTReAdd*(delta(type1-{0:d})*delta(type2-{1:d})"
                   "*INT_{0:d}_{1:d}").format(indexpairs[0][0], indexpairs[0][1])
        for i, j in indexpairs[1:]:
            energy += "+delta(type1-{0:d})*delta(type2-{1:d})*INT_{0:d}_{1:d}".format(i, j)
        energy += ")"
    energy += (
        ";"
        "rshft12 = rshft4 * rshft4 * rshft4;"
        "rshft4 = rshft2 * rshft2;"
        "rshft2 = rshft * rshft;"
        "rshft = (r - REPsigma - ATTRdelta) / ATTRdelta * rmin12;"
        ""
        )

    if selectiveRepulsionEnergy == float('inf'):
        energy += (
        "REPeAdd = 4 * ((REPsigma / (2.0^(1.0/6.0)) / r)^12 - (REPsigma / (2.0^(1.0/6.0)) / r)^6) + 1;"
        )

    force = openmm.CustomNonbondedForce(energy)
    force.name = name

    force.setCutoffDistance(attractionRadius * sim_object.conlen)

    force.addGlobalParameter('REPe', repulsionEnergy * sim_object.kT)
    if selectiveRepulsionEnergy != float('inf'):
        force.addGlobalParameter('REPeAdd', selectiveRepulsionEnergy * sim_object.kT)
    force.addGlobalParameter('REPsigma', repulsionRadius * sim_object.conlen)

    force.addGlobalParameter('ATTRe', attractionEnergy * sim_object.kT)
    force.addGlobalParameter('ATTReAdd', selectiveAttractionEnergy * sim_object.kT)
    force.addGlobalParameter('ATTRdelta',
        sim_object.conlen * (attractionRadius - repulsionRadius) / 2.0)

    # Coefficients for x^12*(x*x-1)
    force.addGlobalParameter('emin12', 46656.0 / 823543.0)
    force.addGlobalParameter('rmin12', np.sqrt(6.0 / 7.0))

    for i, j in indexpairs:
        force.addGlobalParameter("INT_{0:d}_{1:d}".format(i, j), interactionMatrix[i, j])

    force.addPerParticleParameter("type")
    force.addPerParticleParameter("ExtraHard")

    for i in range(sim_object.N):
        force.addParticle(
            (float(monomerTypes[i]),
             float(i in extraHardParticlesIdxs)))

    return force

def spherical_well(sim_object, particles, r, center=[0, 0, 0], width=1, depth=1, name="spherical_well"):
    """
    A spherical potential well, suited for example to simulate attraction to a lamina.
    Parameters
    ----------
    particles : list of int or np.array
        indices of particles that are attracted
    r : float
        Radius of the nucleus
    center : vector, optional
        center position of the sphere. This parameter is useful when confining
        chromosomes to their territory.
    width : float, optional
        Width of attractive well, nm.
    depth : float, optional
        Depth of attractive potential in kT
        NOTE: switched sign from openmm-polymer, because it was confusing. Now
        this parameter is really the depth of the well, i.e. positive =
        attractive, negative = repulsive
    """

    force = openmm.CustomExternalForce(
            "-step(1+d)*step(1-d)*SPHWELLdepth*cos(3.1415926536*d)/2 + 0.5;"
            "d = (sqrt((x-SPHWELLx)^2 + (y-SPHWELLy)^2 + (z-SPHWELLz)^2) - SPHWELLradius) / SPHWELLwidth"
            )
    force.name = name

    force.addGlobalParameter("SPHWELLradius", r * sim_object.conlen)
    force.addGlobalParameter("SPHWELLwidth", width * sim_object.conlen)
    force.addGlobalParameter("SPHWELLdepth", depth * sim_object.kT)
    force.addGlobalParameter("SPHWELLx", center[0] * sim_object.conlen)
    force.addGlobalParameter("SPHWELLy", center[1] * sim_object.conlen)
    force.addGlobalParameter("SPHWELLz", center[2] * sim_object.conlen)

    # adding all the particles on which force acts
    for i in particles:
        # NOTE: the explicit type cast seems to be necessary if we have an np.array...
        force.addParticle(int(i), [])

    return force

def cylindrical_confinement(
    sim_object, 
    r, 
    bottom=None, 
    k=0.1, 
    top=9999,
    name="cylindrical_confinement"):
    """As it says."""

    if bottom == True:
        warnings.warn(DeprecationWarning(
            "Use bottom=0 instead of bottom = True! "))
        bottom = 0

    if bottom is not None:
        force = openmm.CustomExternalForce(
            "kt * k * ("
            " step(dr) * (sqrt(dr*dr + t*t) - t)"
            " + step(-z + bottom) * (sqrt((z - bottom)^2 + t^2) - t) "
            " + step(z - top) * (sqrt((z - top)^2 + t^2) - t)"
            ") ;"
            "dr = sqrt(x^2 + y^2 + tt^2) - r + 10*t"
        )
    else:
        force = openmm.CustomExternalForce(
            "kt * k * step(dr) * (sqrt(dr*dr + t*t) - t);"
            "dr = sqrt(x^2 + y^2 + tt^2) - r + 10*t"
        )
    force.name = name

    for i in range(sim_object.N):
        force.addParticle(i, [])

    force.addGlobalParameter("k", k / nm)
    force.addGlobalParameter("r", r * sim_object.conlen)
    force.addGlobalParameter("kt", sim_object.kT)
    force.addGlobalParameter("t",  0.1 / k * nm)
    force.addGlobalParameter("tt", 0.01 * nm)
    force.addGlobalParameter("top", top * sim_object.conlen)
    if bottom is not None:
        force.addGlobalParameter("bottom", bottom * sim_object.conlen)
    
    return force

    
def spherical_confinement(sim_object,
            r="density",  # radius... by default uses certain density
            k=5.,  # How steep the walls are
            density=.3,    # target density, measured in particles
                           # per cubic nanometer (bond size is 1 nm)
            name='spherical_confinement'
            ):
    """Constrain particles to be within a sphere.
    With no parameters creates sphere with density .3
    Parameters
    ----------
    r : float or "density", optional
        Radius of confining sphere. If "density" requires density,
        or assumes density = .3
    k : float, optional
        Steepness of the confining potential, in kT/nm
    density : float, optional, <1
        Density for autodetection of confining radius.
        Density is calculated in particles per nm^3,
        i.e. at density 1 each sphere has a 1x1x1 cube.
    """

    force = openmm.CustomExternalForce(
        "step(r-aa) * kb * (sqrt((r-aa)*(r-aa) + t*t) - t); "
        "r = sqrt(x^2 + y^2 + z^2 + tt^2)")
    force.name = name

    for i in range(sim_object.N):
        force.addParticle(i, [])
    if r == "density":
        r = (3 * sim_object.N / (4 * 3.141592 * density)) ** (1 / 3.)

    if sim_object.verbose == True:
        print("Spherical confinement with radius = %lf" % r)
    # assigning parameters of the force
    force.addGlobalParameter("kb", k * sim_object.kT / nm)
    force.addGlobalParameter("aa", (r - 1. / k) * nm)
    force.addGlobalParameter("t", (1. / k) * nm / 10.)
    force.addGlobalParameter("tt", 0.01 * nm)

    ## TODO: move 'r' elsewhere?..
    sim_object.sphericalConfinementRadius = r

    return force

def tether_particles(sim_object, particles, k=30, positions="current", name="Tethers"):
    """tethers particles in the 'particles' array.
    Increase k to tether them stronger, but watch the system!
    Parameters
    ----------
    particles : list of ints
        List of particles to be tethered (fixed in space).
        Negative values are allowed.
    k : int, optional
        The steepness of the tethering potential.
        Values >30 will require decreasing potential, but will make tethering 
        rock solid.
        Can be provided as a vector [kx, ky, kz].
    """

    energy = "kx * (x - x0)^2 + ky * (y - y0)^2 + kz * (z - z0)^2"
    force = openmm.CustomExternalForce(energy)
    force.name = name

    # assigning parameters of the force

    if isinstance(k, Iterable):
        k = list(k)
        if len(k) != 3:
            raise ValueError("k must either be a scalar or a 3D vector!")
        kx, ky, kz = k
    else:
        kx, ky, kz = k, k, k

<<<<<<< HEAD
    nm2 = simtk.unit.nanometer * simtk.unit.nanometer
    force.addGlobalParameter("kx", kx * sim_object.kT / nm2 )
    force.addGlobalParameter("ky", ky * sim_object.kT / nm2)
    force.addGlobalParameter("kz", kz * sim_object.kT / nm2)
=======
    force.addGlobalParameter("kx", kx * sim_object.kT / nm / nm)
    force.addGlobalParameter("ky", ky * sim_object.kT / nm / nm)
    force.addGlobalParameter("kz", kz * sim_object.kT / nm / nm)
>>>>>>> 41aaeb5a
    force.addPerParticleParameter("x0")
    force.addPerParticleParameter("y0")
    force.addPerParticleParameter("z0")

<<<<<<< HEAD
    particles = [sim_object.N + i if i < 0 else i for i in particles]
=======
    particles = [sim_object.N+i if i<0 else i for i in particles]
>>>>>>> 41aaeb5a

    if positions == "current":
        positions = [sim_object.data[i] for i in particles]
    else:
<<<<<<< HEAD
        positions = simtk.unit.Quantity(positions, simtk.unit.nanometer)
=======
        positions = units.Quantity(positions, nm)
>>>>>>> 41aaeb5a

    # adding all the particles on which force acts
    for i, pos in zip(particles, positions):
        i = int(i)
        force.addParticle(i, list(pos))
        if sim_object.verbose == True:
            print("particle %d tethered! " % i)

    return force
            
def pull_force(
        sim_object, 
        particles, 
        force_vecs,
        name="Pull"):
    """
    adds force pulling on each particle
    particles: list of particle indices
    force_vecs: list of forces [[f0x,f0y,f0z],[f1x,f1y,f1z], ...]
    if there are fewer forces than particles forces are padded with forces[-1]
    """
    force = openmm.CustomExternalForce(
        "- x * fx - y * fy - z * fz")
    force.name = name

    force.addPerParticleParameter("fx")
    force.addPerParticleParameter("fy")
    force.addPerParticleParameter("fz")

    for num, force_vec in itertools.zip_longest(particles, force_vecs, fillvalue=force_vecs[-1]):
        force_vec = [float(f) * (sim_object.kT / sim_object.conlen) for f in force_vec]
        force.addParticle(int(num), force_vec)
    
    return force

def grosberg_polymer_bonds(sim_object, 
                           bonds,
                           k=30,
                          name = "grosberg_polymer"):
    """Adds FENE bonds according to Halverson-Grosberg paper.
    (Halverson, Jonathan D., et al. "Molecular dynamics simulation study of
     nonconcatenated ring polymers in a melt. I. Statics."
     The Journal of chemical physics 134 (2011): 204904.)
    This method has a repulsive potential build-in,
    so that Grosberg bonds could be used with truncated potentials.
    Is of no use unless you really need to simulate Grosberg-type system.
    Parameters
    ----------
    k : float, optional
        Arbitrary parameter; default value as in Grosberg paper.
     """
    
    equation = ("- 0.5 * k * r0 * r0 * log(1-(r/r0)* (r / r0))")
    force = openmm.CustomBondForce(equation)
    force.name = name 

    force.addGlobalParameter("k", k *
        sim_object.kT / (sim_object.conlen * sim_object.conlen))
    force.addGlobalParameter("r0", sim_object.conlen * 1.5)
       

    for bond_idx, (i, j) in enumerate(bonds):
        if (i >= sim_object.N) or (j >= sim_object.N):
            raise ValueError("\nCannot add bond with monomers %d,%d that"\
            "are beyound the polymer length %d" % (i, j, sim_object.N))
        
        force.addBond(int(i), int(j))
    
    return force 
                


def grosberg_angle(sim_object, 
                   triplets,
                       k=1.5, 
                      name="grosberg_angle"):
    """Adds stiffness according to the Grosberg paper.
    (Halverson, Jonathan D., et al. "Molecular dynamics simulation study of
     nonconcatenated ring polymers in a melt. I. Statics."
     The Journal of chemical physics 134 (2011): 204904.)
    Parameters are synchronized with normal stiffness
    If k is an array, it has to be of the length N.
    Xth value then specifies stiffness of the angle centered at
    monomer number X.
    Values for ends of the chain will be simply ignored.
    Parameters
    ----------
    k : float or N-long list of floats
        Synchronized with regular stiffness.
        Default value is very flexible, as in Grosberg paper.
        Default value maximizes entanglement length.
    """
    k = _to_array_1d(k, len(triplets)) 
        
    force = openmm.CustomAngleForce(
        "GRk * kT * (1 - cos(theta - 3.141592))")
    
    force.name = name 
    force.addGlobalParameter("kT", sim_object.kT)
    force.addPerAngleParameter("GRk")
    
    for triplet_idx, (p1, p2, p3) in enumerate(triplets):
        force.addAngle(p1, p2, p3, [k[triplet_idx]])
        
    return force 

    
    
def grosberg_repulsive_force(sim_object,
                             trunc=None,
                             radiusMult=1.,
                            name="grosberg_repulsive"):
    """This is the fastest non-transparent repulsive force.
    (that preserves topology, doesn't allow chain passing)
    Done according to the paper:
    (Halverson, Jonathan D., et al. "Molecular dynamics simulation study of
     nonconcatenated ring polymers in a melt. I. Statics."
     The Journal of chemical physics 134 (2011): 204904.)
    Parameters
    ----------
    trunc : None or float
         truncation energy in kT, used for chain crossing.
         Value of 1.5 yields frequent passing,
         3 - average passing, 5 - rare passing.
    """
    radius = sim_object.conlen * radiusMult
    nbCutOffDist = radius * 2. ** (1. / 6.)
    if trunc is None:
        repul_energy = "4 * e * ((sigma/r)^12 - (sigma/r)^6) + e"
    else:
        repul_energy = (
            "step(cut2 - U) * U"
            " + step(U - cut2) * cut2 * (1 + tanh(U/cut2 - 1));"
            "U = 4 * e * ((sigma/r2)^12 - (sigma/r2)^6) + e;"
            "r2 = (r^10. + (sigma03)^10.)^0.1")
    force = openmm.CustomNonbondedForce(repul_energy)
    force.name = name

    force.addGlobalParameter('e', sim_object.kT)
    force.addGlobalParameter('sigma', radius)
    force.addGlobalParameter('sigma03', 0.3 * radius)
    if trunc is not None:
        force.addGlobalParameter('cut', sim_object.kT * trunc)
        force.addGlobalParameter('cut2', 0.5 * trunc * sim_object.kT)
    for _ in range(sim_object.N):
        force.addParticle(())

    force.setCutoffDistance(nbCutOffDist)
    
    return force <|MERGE_RESOLUTION|>--- conflicted
+++ resolved
@@ -696,34 +696,23 @@
     else:
         kx, ky, kz = k, k, k
 
-<<<<<<< HEAD
+
     nm2 = simtk.unit.nanometer * simtk.unit.nanometer
     force.addGlobalParameter("kx", kx * sim_object.kT / nm2 )
     force.addGlobalParameter("ky", ky * sim_object.kT / nm2)
     force.addGlobalParameter("kz", kz * sim_object.kT / nm2)
-=======
-    force.addGlobalParameter("kx", kx * sim_object.kT / nm / nm)
-    force.addGlobalParameter("ky", ky * sim_object.kT / nm / nm)
-    force.addGlobalParameter("kz", kz * sim_object.kT / nm / nm)
->>>>>>> 41aaeb5a
+
     force.addPerParticleParameter("x0")
     force.addPerParticleParameter("y0")
     force.addPerParticleParameter("z0")
 
-<<<<<<< HEAD
+
     particles = [sim_object.N + i if i < 0 else i for i in particles]
-=======
-    particles = [sim_object.N+i if i<0 else i for i in particles]
->>>>>>> 41aaeb5a
 
     if positions == "current":
         positions = [sim_object.data[i] for i in particles]
     else:
-<<<<<<< HEAD
         positions = simtk.unit.Quantity(positions, simtk.unit.nanometer)
-=======
-        positions = units.Quantity(positions, nm)
->>>>>>> 41aaeb5a
 
     # adding all the particles on which force acts
     for i, pos in zip(particles, positions):
