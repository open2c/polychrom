--- conflicted
+++ resolved
@@ -1,13 +1,7 @@
 import warnings
-<<<<<<< HEAD
-from math import sqrt, sin, cos
-from collections.abc import Callable
-from typing import Tuple
-=======
 from math import cos, sin, sqrt
 from typing import Callable, Tuple
 
->>>>>>> a466f927
 import numpy as np
 
 
@@ -183,13 +177,7 @@
             vec_to_rot = d[j]
             rot_axis = np.cross(past_displacement, np.array([0, 0, 1]))
             rot_axis = rot_axis / np.linalg.norm(rot_axis)
-<<<<<<< HEAD
-            rot_angle = -np.arccos(
-                np.dot(past_displacement, np.array([0, 0, 1])) / np.linalg.norm(past_displacement)
-            )
-=======
             rot_angle = -np.arccos(np.dot(past_displacement, np.array([0, 0, 1])) / np.linalg.norm(past_displacement))
->>>>>>> a466f927
             # Rotating with the Rodriques' rotation formula
             # https://en.wikipedia.org/wiki/Rodrigues%27_rotation_formula
             next_displacement = (
